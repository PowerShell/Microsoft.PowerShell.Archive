data LocalizedData
{
    # culture="en-US"
    ConvertFrom-StringData @'
    PathNotFoundError=The path '{0}' either does not exist or is not a valid file system path.
    ExpandArchiveInValidDestinationPath=The path '{0}' is not a valid file system directory path.
    InvalidZipFileExtensionError={0} is not a supported archive file format. {1} is the only supported archive file format.
    ArchiveFileIsReadOnly=The attributes of the archive file {0} is set to 'ReadOnly' hence it cannot be updated. If you intend to update the existing archive file, remove the 'ReadOnly' attribute on the archive file else use -Force parameter to override and create a new archive file.
    ZipFileExistError=The archive file {0} already exists. Use the -Update parameter to update the existing archive file or use the -Force parameter to overwrite the existing archive file.
    DuplicatePathFoundError=The input to {0} parameter contains a duplicate path '{1}'. Provide a unique set of paths as input to {2} parameter.
    ArchiveFileIsEmpty=The archive file {0} is empty.
    CompressProgressBarText=The archive file '{0}' creation is in progress...
    ExpandProgressBarText=The archive file '{0}' expansion is in progress...
    AppendArchiveFileExtensionMessage=The archive file path '{0}' supplied to the DestinationPath parameter does not include .zip extension. Hence .zip is appended to the supplied DestinationPath path and the archive file would be created at '{1}'.
    AddItemtoArchiveFile=Adding '{0}'.
    BadArchiveEntry=Can not process invalid archive entry '{0}'.
    CreateFileAtExpandedPath=Created '{0}'.
    InvalidArchiveFilePathError=The archive file path '{0}' specified as input to the {1} parameter is resolving to multiple file system paths. Provide a unique path to the {2} parameter where the archive file has to be created.
    InvalidExpandedDirPathError=The directory path '{0}' specified as input to the DestinationPath parameter is resolving to multiple file system paths. Provide a unique path to the Destination parameter where the archive file contents have to be expanded.
    FileExistsError=Failed to create file '{0}' while expanding the archive file '{1}' contents as the file '{2}' already exists. Use the -Force parameter if you want to overwrite the existing directory '{3}' contents when expanding the archive file.
    DeleteArchiveFile=The partially created archive file '{0}' is deleted as it is not usable.
    InvalidDestinationPath=The destination path '{0}' does not contain a valid archive file name.
    PreparingToCompressVerboseMessage=Preparing to compress...
    PreparingToExpandVerboseMessage=Preparing to expand...
    ItemDoesNotAppearToBeAValidZipArchive=File '{0}' does not appear to be a valid zip archive.
'@
}

Import-LocalizedData LocalizedData -filename ArchiveResources -ErrorAction Ignore

$zipFileExtension = ".zip"

<############################################################################################
# The Compress-Archive cmdlet can be used to zip/compress one or more files/directories.
############################################################################################>
function Compress-Archive
{
    [CmdletBinding(
    DefaultParameterSetName="Path",
    SupportsShouldProcess=$true,
    HelpUri="https://go.microsoft.com/fwlink/?LinkID=393252")]
    [OutputType([System.IO.File])]
    param
    (
        [parameter (mandatory=$true, Position=0, ParameterSetName="Path", ValueFromPipeline=$true, ValueFromPipelineByPropertyName=$true)]
        [parameter (mandatory=$true, Position=0, ParameterSetName="PathWithForce", ValueFromPipeline=$true, ValueFromPipelineByPropertyName=$true)]
        [parameter (mandatory=$true, Position=0, ParameterSetName="PathWithUpdate", ValueFromPipeline=$true, ValueFromPipelineByPropertyName=$true)]
        [ValidateNotNullOrEmpty()]
        [string[]] $Path,

        [parameter (mandatory=$true, ParameterSetName="LiteralPath", ValueFromPipeline=$false, ValueFromPipelineByPropertyName=$true)]
        [parameter (mandatory=$true, ParameterSetName="LiteralPathWithForce", ValueFromPipeline=$false, ValueFromPipelineByPropertyName=$true)]
        [parameter (mandatory=$true, ParameterSetName="LiteralPathWithUpdate", ValueFromPipeline=$false, ValueFromPipelineByPropertyName=$true)]
        [ValidateNotNullOrEmpty()]
        [Alias("PSPath")]
        [string[]] $LiteralPath,

        [parameter (mandatory=$true,
        Position=1,
        ValueFromPipeline=$false,
        ValueFromPipelineByPropertyName=$false)]
        [ValidateNotNullOrEmpty()]
        [string] $DestinationPath,

        [parameter (
        mandatory=$false,
        ValueFromPipeline=$false,
        ValueFromPipelineByPropertyName=$false)]
        [ValidateSet("Optimal","NoCompression","Fastest")]
        [string]
        $CompressionLevel = "Optimal",

        [parameter(mandatory=$true, ParameterSetName="PathWithUpdate", ValueFromPipeline=$false, ValueFromPipelineByPropertyName=$false)]
        [parameter(mandatory=$true, ParameterSetName="LiteralPathWithUpdate", ValueFromPipeline=$false, ValueFromPipelineByPropertyName=$false)]
        [switch]
        $Update = $false,

        [parameter(mandatory=$true, ParameterSetName="PathWithForce", ValueFromPipeline=$false, ValueFromPipelineByPropertyName=$false)]
        [parameter(mandatory=$true, ParameterSetName="LiteralPathWithForce", ValueFromPipeline=$false, ValueFromPipelineByPropertyName=$false)]
        [switch]
        $Force = $false,

        [switch]
        $PassThru = $false
    )

    BEGIN
    {
        # Ensure the destination path is in a non-PS-specific format
        $DestinationPath = $PSCmdlet.GetUnresolvedProviderPathFromPSPath($DestinationPath)

        $inputPaths = @()
        $destinationParentDir = [system.IO.Path]::GetDirectoryName($DestinationPath)
        if($null -eq $destinationParentDir)
        {
            $errorMessage = ($LocalizedData.InvalidDestinationPath -f $DestinationPath)
            ThrowTerminatingErrorHelper "InvalidArchiveFilePath" $errorMessage ([System.Management.Automation.ErrorCategory]::InvalidArgument) $DestinationPath
        }

        if($destinationParentDir -eq [string]::Empty)
        {
            $destinationParentDir = '.'
        }

        $archiveFileName = [system.IO.Path]::GetFileName($DestinationPath)
        $destinationParentDir = GetResolvedPathHelper $destinationParentDir $false $PSCmdlet

        if($destinationParentDir.Count -gt 1)
        {
            $errorMessage = ($LocalizedData.InvalidArchiveFilePathError -f $DestinationPath, "DestinationPath", "DestinationPath")
            ThrowTerminatingErrorHelper "InvalidArchiveFilePath" $errorMessage ([System.Management.Automation.ErrorCategory]::InvalidArgument) $DestinationPath
        }

        IsValidFileSystemPath $destinationParentDir | Out-Null
        $DestinationPath = Join-Path -Path $destinationParentDir -ChildPath $archiveFileName

        # GetExtension API does not validate for the actual existence of the path.
        $extension = [system.IO.Path]::GetExtension($DestinationPath)

        # If user does not specify an extension, we append the .zip extension automatically.
        If($extension -eq [string]::Empty)
        {
            $DestinationPathWithOutExtension = $DestinationPath
            $DestinationPath = $DestinationPathWithOutExtension + $zipFileExtension
            $appendArchiveFileExtensionMessage = ($LocalizedData.AppendArchiveFileExtensionMessage -f $DestinationPathWithOutExtension, $DestinationPath)
            Write-Verbose $appendArchiveFileExtensionMessage
        }

        $archiveFileExist = Test-Path -LiteralPath $DestinationPath -PathType Leaf

        if($archiveFileExist -and ($Update -eq $false -and $Force -eq $false))
        {
            $errorMessage = ($LocalizedData.ZipFileExistError -f $DestinationPath)
            ThrowTerminatingErrorHelper "ArchiveFileExists" $errorMessage ([System.Management.Automation.ErrorCategory]::InvalidArgument) $DestinationPath
        }

        # If archive file already exists and if -Update is specified, then we check to see
        # if we have write access permission to update the existing archive file.
        if($archiveFileExist -and $Update -eq $true)
        {
            $item = Get-Item -Path $DestinationPath
            if($item.Attributes.ToString().Contains("ReadOnly"))
            {
                $errorMessage = ($LocalizedData.ArchiveFileIsReadOnly -f $DestinationPath)
                ThrowTerminatingErrorHelper "ArchiveFileIsReadOnly" $errorMessage ([System.Management.Automation.ErrorCategory]::InvalidOperation) $DestinationPath
            }
        }

        $isWhatIf = $psboundparameters.ContainsKey("WhatIf")
        if(!$isWhatIf)
        {
            $preparingToCompressVerboseMessage = ($LocalizedData.PreparingToCompressVerboseMessage)
            Write-Verbose $preparingToCompressVerboseMessage

            $progressBarStatus = ($LocalizedData.CompressProgressBarText -f $DestinationPath)
            ProgressBarHelper "Compress-Archive" $progressBarStatus 0 100 100 1
        }
    }
    PROCESS
    {
        if($PsCmdlet.ParameterSetName -eq "Path" -or
        $PsCmdlet.ParameterSetName -eq "PathWithForce" -or
        $PsCmdlet.ParameterSetName -eq "PathWithUpdate")
        {
            $inputPaths += $Path
        }

        if($PsCmdlet.ParameterSetName -eq "LiteralPath" -or
        $PsCmdlet.ParameterSetName -eq "LiteralPathWithForce" -or
        $PsCmdlet.ParameterSetName -eq "LiteralPathWithUpdate")
        {
            $inputPaths += $LiteralPath
        }
    }
    END
    {
        # If archive file already exists and if -Force is specified, we delete the
        # existing archive file and create a brand new one.
        if(($PsCmdlet.ParameterSetName -eq "PathWithForce" -or
        $PsCmdlet.ParameterSetName -eq "LiteralPathWithForce") -and $archiveFileExist)
        {
            Remove-Item -Path $DestinationPath -Force -ErrorAction Stop
        }

        # Validate Source Path depending on parameter set being used.
        # The specified source path contains one or more files or directories that needs
        # to be compressed.
        $isLiteralPathUsed = $false
        if($PsCmdlet.ParameterSetName -eq "LiteralPath" -or
        $PsCmdlet.ParameterSetName -eq "LiteralPathWithForce" -or
        $PsCmdlet.ParameterSetName -eq "LiteralPathWithUpdate")
        {
            $isLiteralPathUsed = $true
        }

        ValidateDuplicateFileSystemPath $PsCmdlet.ParameterSetName $inputPaths
        $resolvedPaths = GetResolvedPathHelper $inputPaths $isLiteralPathUsed $PSCmdlet
        IsValidFileSystemPath $resolvedPaths | Out-Null

        $sourcePath = $resolvedPaths;

        # CSVHelper: This is a helper function used to append comma after each path specified by
        # the $sourcePath array. The comma separated paths are displayed in the -WhatIf message.
        $sourcePathInCsvFormat = CSVHelper $sourcePath
        if($pscmdlet.ShouldProcess($sourcePathInCsvFormat))
        {
            try
            {
                # StopProcessing is not available in Script cmdlets. However the pipeline execution
                # is terminated when ever 'CTRL + C' is entered by user to terminate the cmdlet execution.
                # The finally block is executed whenever pipeline is terminated.
                # $isArchiveFileProcessingComplete variable is used to track if 'CTRL + C' is entered by the
                # user.
                $isArchiveFileProcessingComplete = $false

                $numberOfItemsArchived = CompressArchiveHelper $sourcePath $DestinationPath $CompressionLevel $Update

                $isArchiveFileProcessingComplete = $true
            }
            finally
            {
                # The $isArchiveFileProcessingComplete would be set to $false if user has typed 'CTRL + C' to
                # terminate the cmdlet execution or if an unhandled exception is thrown.
                # $numberOfItemsArchived contains the count of number of files or directories add to the archive file.
                # If the newly created archive file is empty then we delete it as it's not usable.
                if(($isArchiveFileProcessingComplete -eq $false) -or
                ($numberOfItemsArchived -eq 0))
                {
                    $DeleteArchiveFileMessage = ($LocalizedData.DeleteArchiveFile -f $DestinationPath)
                    Write-Verbose $DeleteArchiveFileMessage

                    # delete the partial archive file created.
                    if (Test-Path $DestinationPath) {
                        Remove-Item -LiteralPath $DestinationPath -Force -Recurse -ErrorAction SilentlyContinue
                    }
                }
                elseif ($PassThru)
                {
                    Get-Item -LiteralPath $DestinationPath
                }
            }
        }
    }
}

<############################################################################################
# The Expand-Archive cmdlet can be used to expand/extract an zip file.
############################################################################################>
function Expand-Archive
{
    [CmdletBinding(
    DefaultParameterSetName="Path",
    SupportsShouldProcess=$true,
    HelpUri="https://go.microsoft.com/fwlink/?LinkID=393253")]
    [OutputType([System.IO.FileSystemInfo])]
    param
    (
        [parameter (
        mandatory=$true,
        Position=0,
        ParameterSetName="Path",
        ValueFromPipeline=$true,
        ValueFromPipelineByPropertyName=$true)]
        [ValidateNotNullOrEmpty()]
        [string] $Path,

        [parameter (
        mandatory=$true,
        ParameterSetName="LiteralPath",
        ValueFromPipelineByPropertyName=$true)]
        [ValidateNotNullOrEmpty()]
        [Alias("PSPath")]
        [string] $LiteralPath,

        [parameter (mandatory=$false,
        Position=1,
        ValueFromPipeline=$false,
        ValueFromPipelineByPropertyName=$false)]
        [ValidateNotNullOrEmpty()]
        [string] $DestinationPath,

        [parameter (mandatory=$false,
        ValueFromPipeline=$false,
        ValueFromPipelineByPropertyName=$false)]
        [switch] $Force,

        [switch]
        $PassThru = $false
    )

    BEGIN
    {
       $isVerbose = $psboundparameters.ContainsKey("Verbose")
       $isConfirm = $psboundparameters.ContainsKey("Confirm")

        $isDestinationPathProvided = $true
        if($DestinationPath -eq [string]::Empty)
        {
            $resolvedDestinationPath = (Get-Location).ProviderPath
            $isDestinationPathProvided = $false
        }
        else
        {
            $destinationPathExists = Test-Path -Path $DestinationPath -PathType Container
            if($destinationPathExists)
            {
                $resolvedDestinationPath = GetResolvedPathHelper $DestinationPath $false $PSCmdlet
                if($resolvedDestinationPath.Count -gt 1)
                {
                    $errorMessage = ($LocalizedData.InvalidExpandedDirPathError -f $DestinationPath)
                    ThrowTerminatingErrorHelper "InvalidDestinationPath" $errorMessage ([System.Management.Automation.ErrorCategory]::InvalidArgument) $DestinationPath
                }

                # At this point we are sure that the provided path resolves to a valid single path.
                # Calling Resolve-Path again to get the underlying provider name.
                $suppliedDestinationPath = Resolve-Path -Path $DestinationPath
                if($suppliedDestinationPath.Provider.Name-ne "FileSystem")
                {
                    $errorMessage = ($LocalizedData.ExpandArchiveInValidDestinationPath -f $DestinationPath)
                    ThrowTerminatingErrorHelper "InvalidDirectoryPath" $errorMessage ([System.Management.Automation.ErrorCategory]::InvalidArgument) $DestinationPath
                }
            }
            else
            {
                $createdItem = New-Item -Path $DestinationPath -ItemType Directory -Confirm:$isConfirm -Verbose:$isVerbose -ErrorAction Stop
                if($null -ne $createdItem -and $createdItem.PSProvider.Name -ne "FileSystem")
                {
                    Remove-Item "$DestinationPath" -Force -Recurse -ErrorAction SilentlyContinue
                    $errorMessage = ($LocalizedData.ExpandArchiveInValidDestinationPath -f $DestinationPath)
                    ThrowTerminatingErrorHelper "InvalidDirectoryPath" $errorMessage ([System.Management.Automation.ErrorCategory]::InvalidArgument) $DestinationPath
                }

                $resolvedDestinationPath = GetResolvedPathHelper $DestinationPath $true $PSCmdlet
            }
        }

        $isWhatIf = $psboundparameters.ContainsKey("WhatIf")
        if(!$isWhatIf)
        {
            $preparingToExpandVerboseMessage = ($LocalizedData.PreparingToExpandVerboseMessage)
            Write-Verbose $preparingToExpandVerboseMessage

            $progressBarStatus = ($LocalizedData.ExpandProgressBarText -f $DestinationPath)
            ProgressBarHelper "Expand-Archive" $progressBarStatus 0 100 100 1
        }
    }
    PROCESS
    {
        switch($PsCmdlet.ParameterSetName)
        {
            "Path"
            {
                $resolvedSourcePaths = GetResolvedPathHelper $Path $false $PSCmdlet

                if($resolvedSourcePaths.Count -gt 1)
                {
                    $errorMessage = ($LocalizedData.InvalidArchiveFilePathError -f $Path, $PsCmdlet.ParameterSetName, $PsCmdlet.ParameterSetName)
                    ThrowTerminatingErrorHelper "InvalidArchiveFilePath" $errorMessage ([System.Management.Automation.ErrorCategory]::InvalidArgument) $Path
                }
            }
            "LiteralPath"
            {
                $resolvedSourcePaths = GetResolvedPathHelper $LiteralPath $true $PSCmdlet

                if($resolvedSourcePaths.Count -gt 1)
                {
                    $errorMessage = ($LocalizedData.InvalidArchiveFilePathError -f $LiteralPath, $PsCmdlet.ParameterSetName, $PsCmdlet.ParameterSetName)
                    ThrowTerminatingErrorHelper "InvalidArchiveFilePath" $errorMessage ([System.Management.Automation.ErrorCategory]::InvalidArgument) $LiteralPath
                }
            }
        }

        ValidateArchivePathHelper $resolvedSourcePaths

        if($pscmdlet.ShouldProcess($resolvedSourcePaths))
        {
            $expandedItems = @()

            try
            {
                # StopProcessing is not available in Script cmdlets. However the pipeline execution
                # is terminated when ever 'CTRL + C' is entered by user to terminate the cmdlet execution.
                # The finally block is executed whenever pipeline is terminated.
                # $isArchiveFileProcessingComplete variable is used to track if 'CTRL + C' is entered by the
                # user.
                $isArchiveFileProcessingComplete = $false

                # The User has not provided a destination path, hence we use '$pwd\ArchiveFileName' as the directory where the
                # archive file contents would be expanded. If the path '$pwd\ArchiveFileName' already exists then we use the
                # Windows default mechanism of appending a counter value at the end of the directory name where the contents
                # would be expanded.
                if(!$isDestinationPathProvided)
                {
                    $archiveFile = New-Object System.IO.FileInfo $resolvedSourcePaths
                    $resolvedDestinationPath = Join-Path -Path $resolvedDestinationPath -ChildPath $archiveFile.BaseName
                    $destinationPathExists = Test-Path -LiteralPath $resolvedDestinationPath -PathType Container

                    if(!$destinationPathExists)
                    {
                        New-Item -Path $resolvedDestinationPath -ItemType Directory -Confirm:$isConfirm -Verbose:$isVerbose -ErrorAction Stop | Out-Null
                    }
                }

                ExpandArchiveHelper $resolvedSourcePaths $resolvedDestinationPath ([ref]$expandedItems) $Force $isVerbose $isConfirm

                $isArchiveFileProcessingComplete = $true
            }
            finally
            {
                # The $isArchiveFileProcessingComplete would be set to $false if user has typed 'CTRL + C' to
                # terminate the cmdlet execution or if an unhandled exception is thrown.
                if($isArchiveFileProcessingComplete -eq $false)
                {
                    if($expandedItems.Count -gt 0)
                    {
                        # delete the expanded file/directory as the archive
                        # file was not completely expanded.
                        $expandedItems | ForEach-Object { Remove-Item "$_" -Force -Recurse }
                    }
                }
                elseif ($PassThru -and $expandedItems.Count -gt 0)
                {
                    # Return the expanded items, being careful to remove trailing directory separators from
                    # any folder paths for consistency
                    $trailingDirSeparators = '\' + [System.IO.Path]::DirectorySeparatorChar + '+$'
                    Get-Item -LiteralPath ($expandedItems -replace $trailingDirSeparators)
                }
            }
        }
    }
}

<############################################################################################
# GetResolvedPathHelper: This is a helper function used to resolve the user specified Path.
# The path can either be absolute or relative path.
############################################################################################>
function GetResolvedPathHelper
{
    param
    (
        [string[]] $path,
        [boolean] $isLiteralPath,
        [System.Management.Automation.PSCmdlet]
        $callerPSCmdlet
    )

    $resolvedPaths =@()

    # null and empty check are are already done on Path parameter at the cmdlet layer.
    foreach($currentPath in $path)
    {
        try
        {
            if($isLiteralPath)
            {
                $currentResolvedPaths = Resolve-Path -LiteralPath $currentPath -ErrorAction Stop
            }
            else
            {
                $currentResolvedPaths = Resolve-Path -Path $currentPath -ErrorAction Stop
            }
        }
        catch
        {
            $errorMessage = ($LocalizedData.PathNotFoundError -f $currentPath)
            $exception = New-Object System.InvalidOperationException $errorMessage, $_.Exception
            $errorRecord = CreateErrorRecordHelper "ArchiveCmdletPathNotFound" $null ([System.Management.Automation.ErrorCategory]::InvalidArgument) $exception $currentPath
            $callerPSCmdlet.ThrowTerminatingError($errorRecord)
        }

        foreach($currentResolvedPath in $currentResolvedPaths)
        {
            $resolvedPaths += $currentResolvedPath.ProviderPath
        }
    }

    $resolvedPaths
}

function Add-CompressionAssemblies {
    Add-Type -AssemblyName System.IO.Compression
    if ($psedition -eq "Core")
    {
        Add-Type -AssemblyName System.IO.Compression.ZipFile
    }
    else
    {
        Add-Type -AssemblyName System.IO.Compression.FileSystem
    }
}

function IsValidFileSystemPath
{
    param
    (
        [string[]] $path
    )

    $result = $true;

    # null and empty check are are already done on Path parameter at the cmdlet layer.
    foreach($currentPath in $path)
    {
        if(!([System.IO.File]::Exists($currentPath) -or [System.IO.Directory]::Exists($currentPath)))
        {
            $errorMessage = ($LocalizedData.PathNotFoundError -f $currentPath)
            ThrowTerminatingErrorHelper "PathNotFound" $errorMessage ([System.Management.Automation.ErrorCategory]::InvalidArgument) $currentPath
        }
    }

    return $result;
}


function ValidateDuplicateFileSystemPath
{
    param
    (
        [string] $inputParameter,
        [string[]] $path
    )

    $uniqueInputPaths = @()

    # null and empty check are are already done on Path parameter at the cmdlet layer.
    foreach($currentPath in $path)
    {
        $currentInputPath = $currentPath.ToUpper()
        if($uniqueInputPaths.Contains($currentInputPath))
        {
            $errorMessage = ($LocalizedData.DuplicatePathFoundError -f $inputParameter, $currentPath, $inputParameter)
            ThrowTerminatingErrorHelper "DuplicatePathFound" $errorMessage ([System.Management.Automation.ErrorCategory]::InvalidArgument) $currentPath
        }
        else
        {
            $uniqueInputPaths += $currentInputPath
        }
    }
}

function CompressionLevelMapper
{
    param
    (
        [string] $compressionLevel
    )

    $compressionLevelFormat = [System.IO.Compression.CompressionLevel]::Optimal

    # CompressionLevel format is already validated at the cmdlet layer.
    switch($compressionLevel.ToString())
    {
        "Fastest"
        {
            $compressionLevelFormat = [System.IO.Compression.CompressionLevel]::Fastest
        }
        "NoCompression"
        {
            $compressionLevelFormat = [System.IO.Compression.CompressionLevel]::NoCompression
        }
    }

    return $compressionLevelFormat
}

function CompressArchiveHelper
{
    param
    (
        [string[]] $sourcePath,
        [string]   $destinationPath,
        [string]   $compressionLevel,
        [bool]     $isUpdateMode
    )

    $numberOfItemsArchived = 0
    $sourceFilePaths = @()
    $sourceDirPaths = @()

    foreach($currentPath in $sourcePath)
    {
        $result = Test-Path -LiteralPath $currentPath -Type Leaf
        if($result -eq $true)
        {
            $sourceFilePaths += $currentPath
        }
        else
        {
            $sourceDirPaths += $currentPath
        }
    }

    # The Source Path contains one or more directory (this directory can have files under it) and no files to be compressed.
    if($sourceFilePaths.Count -eq 0 -and $sourceDirPaths.Count -gt 0)
    {
        $currentSegmentWeight = 100/[double]$sourceDirPaths.Count
        $previousSegmentWeight = 0
        foreach($currentSourceDirPath in $sourceDirPaths)
        {
            $count = CompressSingleDirHelper $currentSourceDirPath $destinationPath $compressionLevel $true $isUpdateMode $previousSegmentWeight $currentSegmentWeight
            $numberOfItemsArchived += $count
            $previousSegmentWeight += $currentSegmentWeight
        }
    }

    # The Source Path contains only files to be compressed.
    elseIf($sourceFilePaths.Count -gt 0 -and $sourceDirPaths.Count -eq 0)
    {
        # $previousSegmentWeight is equal to 0 as there are no prior segments.
        # $currentSegmentWeight is set to 100 as all files have equal weightage.
        $previousSegmentWeight = 0
        $currentSegmentWeight = 100

        $numberOfItemsArchived = CompressFilesHelper $sourceFilePaths $destinationPath $compressionLevel $isUpdateMode $previousSegmentWeight $currentSegmentWeight
    }
    # The Source Path contains one or more files and one or more directories (this directory can have files under it) to be compressed.
    elseif($sourceFilePaths.Count -gt 0 -and $sourceDirPaths.Count -gt 0)
    {
        # each directory is considered as an individual segments & all the individual files are clubed in to a separate segment.
        $currentSegmentWeight = 100/[double]($sourceDirPaths.Count +1)
        $previousSegmentWeight = 0

        foreach($currentSourceDirPath in $sourceDirPaths)
        {
            $count = CompressSingleDirHelper $currentSourceDirPath $destinationPath $compressionLevel $true $isUpdateMode $previousSegmentWeight $currentSegmentWeight
            $numberOfItemsArchived += $count
            $previousSegmentWeight += $currentSegmentWeight
        }

        $count = CompressFilesHelper $sourceFilePaths $destinationPath $compressionLevel $isUpdateMode $previousSegmentWeight $currentSegmentWeight
        $numberOfItemsArchived += $count
    }

    return $numberOfItemsArchived
}

function CompressFilesHelper
{
    param
    (
        [string[]] $sourceFilePaths,
        [string]   $destinationPath,
        [string]   $compressionLevel,
        [bool]     $isUpdateMode,
        [double]   $previousSegmentWeight,
        [double]   $currentSegmentWeight
    )

    $numberOfItemsArchived = ZipArchiveHelper $sourceFilePaths $destinationPath $compressionLevel $isUpdateMode $null $previousSegmentWeight $currentSegmentWeight

    return $numberOfItemsArchived
}

function CompressSingleDirHelper
{
    param
    (
        [string] $sourceDirPath,
        [string] $destinationPath,
        [string] $compressionLevel,
        [bool]   $useParentDirAsRoot,
        [bool]   $isUpdateMode,
        [double] $previousSegmentWeight,
        [double] $currentSegmentWeight
    )

    [System.Collections.Generic.List[System.String]]$subDirFiles = @()

    if($useParentDirAsRoot)
    {
        $sourceDirInfo = New-Object -TypeName System.IO.DirectoryInfo -ArgumentList $sourceDirPath
        $sourceDirFullName = $sourceDirInfo.Parent.FullName

        # If the directory is present at the drive level the DirectoryInfo.Parent include directory separator. example: C:\
        # On the other hand if the directory exists at a deper level then DirectoryInfo.Parent
        # has just the path (without an ending directory separator). example C:\source
        if($sourceDirFullName.Length -eq 3)
        {
            $modifiedSourceDirFullName = $sourceDirFullName
        }
        else
        {
            $modifiedSourceDirFullName = $sourceDirFullName + [System.IO.Path]::DirectorySeparatorChar
        }
    }
    else
    {
        $sourceDirFullName = $sourceDirPath
        $modifiedSourceDirFullName = $sourceDirFullName + [System.IO.Path]::DirectorySeparatorChar
    }

    $dirContents = Get-ChildItem -LiteralPath $sourceDirPath -Recurse -Force
    foreach($currentContent in $dirContents)
    {
        $isContainer = $currentContent -is [System.IO.DirectoryInfo]
        if(!$isContainer)
        {
            $subDirFiles.Add($currentContent.FullName)
        }
        else
        {
            # The currentContent points to a directory.
            # We need to check if the directory is an empty directory, if so such a
            # directory has to be explicitly added to the archive file.
            # if there are no files in the directory the GetFiles() API returns an empty array.
            $files = $currentContent.GetFiles()
            if($files.Count -eq 0)
            {
                $subDirFiles.Add($currentContent.FullName + [System.IO.Path]::DirectorySeparatorChar)
            }
        }
    }

    $numberOfItemsArchived = ZipArchiveHelper $subDirFiles.ToArray() $destinationPath $compressionLevel $isUpdateMode $modifiedSourceDirFullName $previousSegmentWeight $currentSegmentWeight

    return $numberOfItemsArchived
}

function ZipArchiveHelper
{
    param
    (
        [System.Collections.Generic.List[System.String]] $sourcePaths,
        [string]   $destinationPath,
        [string]   $compressionLevel,
        [bool]     $isUpdateMode,
        [string]   $modifiedSourceDirFullName,
        [double]   $previousSegmentWeight,
        [double]   $currentSegmentWeight
    )

    $numberOfItemsArchived = 0
    $fileMode = [System.IO.FileMode]::Create
    $result = Test-Path -LiteralPath $DestinationPath -Type Leaf
    if($result -eq $true)
    {
        $fileMode = [System.IO.FileMode]::Open
    }

    Add-CompressionAssemblies

    try
    {
        # At this point we are sure that the archive file has write access.
        $archiveFileStreamArgs = @($destinationPath, $fileMode)
        $archiveFileStream = New-Object -TypeName System.IO.FileStream -ArgumentList $archiveFileStreamArgs
        
        $zipArchiveArgs = @($archiveFileStream, [System.IO.Compression.ZipArchiveMode]::Update, $false)
        $zipArchive = New-Object -TypeName System.IO.Compression.ZipArchive -ArgumentList $zipArchiveArgs
        
        $currentEntryCount = 0
        $progressBarStatus = ($LocalizedData.CompressProgressBarText -f $destinationPath)
        $bufferSize = 4kb
        $buffer = New-Object Byte[] $bufferSize

        foreach($currentFilePath in $sourcePaths)
        {
            if($modifiedSourceDirFullName -ne $null -and $modifiedSourceDirFullName.Length -gt 0)
            {
                $index = $currentFilePath.IndexOf($modifiedSourceDirFullName, [System.StringComparison]::OrdinalIgnoreCase)
                $currentFilePathSubString = $currentFilePath.Substring($index, $modifiedSourceDirFullName.Length)
                $relativeFilePath = $currentFilePath.Replace($currentFilePathSubString, "").Trim()
            }
            else
            {
                $relativeFilePath = [System.IO.Path]::GetFileName($currentFilePath)
            }
            # Update mode is selected.
            # Check to see if archive file already contains one or more zip files in it.
            if($isUpdateMode -eq $true -and $zipArchive.Entries.Count -gt 0)
            {
                $entryToBeUpdated = $null

                # Check if the file already exists in the archive file.
                # If so replace it with new file from the input source.
                # If the file does not exist in the archive file then default to
                # create mode and create the entry in the archive file.

                foreach($currentArchiveEntry in $zipArchive.Entries)
                {
                    if(ArchivePathCompareHelper $currentArchiveEntry.FullName $relativeFilePath)
                    {
                        $entryToBeUpdated = $currentArchiveEntry
                        break
                    }
                }

                if($null -ne $entryToBeUpdated)
                {
                    $addItemtoArchiveFileMessage = ($LocalizedData.AddItemtoArchiveFile -f $currentFilePath)
                    $entryToBeUpdated.Delete()
                }
            }

            $compression = CompressionLevelMapper $compressionLevel

            # If a directory needs to be added to an archive file,
            # by convention the .Net API's expect the path of the directory
            # to end with directory separator to detect the path as an directory.
            if(!$relativeFilePath.EndsWith([System.IO.Path]::DirectorySeparatorChar, [StringComparison]::OrdinalIgnoreCase))
            {
                try
                {
                    try
                    {
                        $currentFileStream = [System.IO.File]::Open($currentFilePath, [System.IO.FileMode]::Open, [System.IO.FileAccess]::Read)
                    }
                    catch
                    {
                        # Failed to access the file. Write a non terminating error to the pipeline
                        # and move on with the remaining files.
                        $exception = $_.Exception
                        if($null -ne $_.Exception -and
                        $null -ne $_.Exception.InnerException)
                        {
                            $exception = $_.Exception.InnerException
                        }
                        $errorRecord = CreateErrorRecordHelper "CompressArchiveUnauthorizedAccessError" $null ([System.Management.Automation.ErrorCategory]::PermissionDenied) $exception $currentFilePath
                        Write-Error -ErrorRecord $errorRecord
                    }

                    if($null -ne $currentFileStream)
                    {
                        $srcStream = New-Object System.IO.BinaryReader $currentFileStream

<<<<<<< HEAD
                        $currentArchiveEntry = $zipArchive.CreateEntry($relativeFilePath, $compression)
                        
=======
                        $entryPath = DirectorySeparatorNormalizeHelper $relativeFilePath
                        $currentArchiveEntry = $zipArchive.CreateEntry($entryPath, $compression)

>>>>>>> b8b6131d
                        # Updating  the File Creation time so that the same timestamp would be retained after expanding the compressed file.
                        # At this point we are sure that Get-ChildItem would succeed.
                        $lastWriteTime = (Get-Item -LiteralPath $currentFilePath -Force).LastWriteTime
                        if ($lastWriteTime.Year -lt 1980)
                        {
                            Write-Warning "'$currentFilePath' has LastWriteTime earlier than 1980. Compress-Archive will store any files with LastWriteTime values earlier than 1980 as 1/1/1980 00:00."
                            $lastWriteTime = [DateTime]::Parse('1980-01-01T00:00:00')
                        }

                        $currentArchiveEntry.LastWriteTime = $lastWriteTime

                        $destStream = New-Object System.IO.BinaryWriter $currentArchiveEntry.Open()

                        while($numberOfBytesRead = $srcStream.Read($buffer, 0, $bufferSize))
                        {
                            $destStream.Write($buffer, 0, $numberOfBytesRead) # can file attributes be specified here
                            $destStream.Flush()
                        }

                        $numberOfItemsArchived += 1
                        $addItemtoArchiveFileMessage = ($LocalizedData.AddItemtoArchiveFile -f $currentFilePath)
                    }
                }
                finally
                {
                    If($null -ne $currentFileStream)
                    {
                        $currentFileStream.Dispose()
                    }
                    If($null -ne $srcStream)
                    {
                        $srcStream.Dispose()
                    }
                    If($null -ne $destStream)
                    {
                        $destStream.Dispose()
                    }
                }
            }
            else
            {
                $entryPath = DirectorySeparatorNormalizeHelper $relativeFilePath
                $currentArchiveEntry = $zipArchive.CreateEntry($entryPath, $compression)
                $numberOfItemsArchived += 1
                $addItemtoArchiveFileMessage = ($LocalizedData.AddItemtoArchiveFile -f $currentFilePath)
            }

            if($null -ne $addItemtoArchiveFileMessage)
            {
                Write-Verbose $addItemtoArchiveFileMessage
            }

            $currentEntryCount += 1
            ProgressBarHelper "Compress-Archive" $progressBarStatus $previousSegmentWeight $currentSegmentWeight $sourcePaths.Count  $currentEntryCount
        }
    }
    finally
    {
        If($null -ne $zipArchive)
        {
            $zipArchive.Dispose()
        }

        If($null -ne $archiveFileStream)
        {
            $archiveFileStream.Dispose()
        }

        # Complete writing progress.
        Write-Progress -Activity "Compress-Archive" -Completed
    }

    return $numberOfItemsArchived
}

<############################################################################################
# ValidateArchivePathHelper: This is a helper function used to validate the archive file
# path & its file format. The only supported archive file format is .zip
############################################################################################>
function ValidateArchivePathHelper
{
    param
    (
        [string] $archiveFile
    )

    if(-not [System.IO.File]::Exists($archiveFile))
    {
        $errorMessage = ($LocalizedData.PathNotFoundError -f $archiveFile)
        ThrowTerminatingErrorHelper "PathNotFound" $errorMessage ([System.Management.Automation.ErrorCategory]::InvalidArgument) $archiveFile
    }
}

<############################################################################################
# ExpandArchiveHelper: This is a helper function used to expand the archive file contents
# to the specified directory.
############################################################################################>
function ExpandArchiveHelper
{
    param
    (
        [string]  $archiveFile,
        [string]  $expandedDir,
        [ref]     $expandedItems,
        [boolean] $force,
        [boolean] $isVerbose,
        [boolean] $isConfirm
    )

    Add-CompressionAssemblies

    try
    {
        # The existence of archive file has already been validated by ValidateArchivePathHelper
        # before calling this helper function.
        $archiveFileStreamArgs = @($archiveFile, [System.IO.FileMode]::Open, [System.IO.FileAccess]::Read)
        $archiveFileStream = New-Object -TypeName System.IO.FileStream -ArgumentList $archiveFileStreamArgs

        $zipArchiveArgs = @($archiveFileStream, [System.IO.Compression.ZipArchiveMode]::Read, $false)
        try
        {
            $zipArchive = New-Object -TypeName System.IO.Compression.ZipArchive -ArgumentList $zipArchiveArgs
        }
        catch [System.IO.InvalidDataException]
        {
            # Failed to open the file for reading as a zip archive. Wrap the exception
            # and re-throw it indicating it does not appear to be a valid zip file.
            $exception = $_.Exception
            if($null -ne $_.Exception -and
               $null -ne $_.Exception.InnerException)
            {
                $exception = $_.Exception.InnerException
            }
            # Load the WindowsBase.dll assembly to get access to the System.IO.FileFormatException class
            [System.Reflection.Assembly]::Load('WindowsBase,Version=4.0.0.0,Culture=neutral,PublicKeyToken=31bf3856ad364e35')
            $invalidFileFormatException = New-Object -TypeName System.IO.FileFormatException -ArgumentList @(
                ($LocalizedData.ItemDoesNotAppearToBeAValidZipArchive -f $archiveFile)
                $exception
            )
            throw $invalidFileFormatException
        }

        if($zipArchive.Entries.Count -eq 0)
        {
            $archiveFileIsEmpty = ($LocalizedData.ArchiveFileIsEmpty -f $archiveFile)
            Write-Verbose $archiveFileIsEmpty
            return
        }

        $currentEntryCount = 0
        $progressBarStatus = ($LocalizedData.ExpandProgressBarText -f $archiveFile)

        # Ensures that the last character on the extraction path is the directory separator char.
        # Without this, a bad zip file could try to traverse outside of the expected extraction path.
        # At this point $expandedDir is a fully qualified path without any relative segments.
        if (-not $expandedDir.EndsWith([System.IO.Path]::DirectorySeparatorChar))
        {
	        $expandedDir += [System.IO.Path]::DirectorySeparatorChar
        }

        # The archive entries can either be empty directories or files.
        foreach($currentArchiveEntry in $zipArchive.Entries)
        {
            # Windows filesystem provider will internally convert from `/` to `\`
            $currentArchiveEntryPath = Join-Path -Path $expandedDir -ChildPath $currentArchiveEntry.FullName

            # Remove possible relative segments from target
            # This is similar to [System.IO.Path]::GetFullPath($currentArchiveEntryPath) but uses PS current dir instead of process-wide current dir
            $currentArchiveEntryPath = $PSCmdlet.SessionState.Path.GetUnresolvedProviderPathFromPSPath($currentArchiveEntryPath)
            
            # Check that expanded relative paths and absolute paths from the archive are Not going outside of target directory
            # Ordinal match is safest, case-sensitive volumes can be mounted within volumes that are case-insensitive.
            if (-not ($currentArchiveEntryPath.StartsWith($expandedDir, [System.StringComparison]::Ordinal)))
            {
                $BadArchiveEntryMessage = ($LocalizedData.BadArchiveEntry -f $currentArchiveEntry.FullName)
                # notify user of bad archive entry
                Write-Error $BadArchiveEntryMessage
                # move on to the next entry in the archive
                continue
            }

            $extension = [system.IO.Path]::GetExtension($currentArchiveEntryPath)

            # The current archive entry is an empty directory
            # The FullName of the Archive Entry representing a directory would end with a trailing directory separator.
            if($extension -eq [string]::Empty -and
            $currentArchiveEntryPath.EndsWith([System.IO.Path]::DirectorySeparatorChar, [StringComparison]::OrdinalIgnoreCase))
            {
                $pathExists = Test-Path -LiteralPath $currentArchiveEntryPath

                # The current archive entry expects an empty directory.
                # Check if the existing directory is empty. If it's not empty
                # then it means that user has added this directory by other means.
                if($pathExists -eq $false)
                {
                    New-Item $currentArchiveEntryPath -Type Directory -Confirm:$isConfirm | Out-Null

                    if(Test-Path -LiteralPath $currentArchiveEntryPath -PathType Container)
                    {
                        $addEmptyDirectorytoExpandedPathMessage = ($LocalizedData.AddItemtoArchiveFile -f $currentArchiveEntryPath)
                        Write-Verbose $addEmptyDirectorytoExpandedPathMessage

                        $expandedItems.Value += $currentArchiveEntryPath
                    }
                }
            }
            else
            {
                try
                {
                    $currentArchiveEntryFileInfo = New-Object -TypeName System.IO.FileInfo -ArgumentList $currentArchiveEntryPath
                    $parentDirExists = Test-Path -LiteralPath $currentArchiveEntryFileInfo.DirectoryName -PathType Container

                    # If the Parent directory of the current entry in the archive file does not exist, then create it.
                    if($parentDirExists -eq $false)
                    {
                        # note that if any ancestor of this directory doesn't exist, we don't recursively create each one as New-Item
                        # takes care of this already, so only one DirectoryInfo is returned instead of one for each parent directory
                        # that only contains directories
                        New-Item $currentArchiveEntryFileInfo.DirectoryName -Type Directory -Confirm:$isConfirm | Out-Null

                        if(!(Test-Path -LiteralPath $currentArchiveEntryFileInfo.DirectoryName -PathType Container))
                        {
                            # The directory referred by $currentArchiveEntryFileInfo.DirectoryName was not successfully created.
                            # This could be because the user has specified -Confirm parameter when Expand-Archive was invoked
                            # and authorization was not provided when confirmation was prompted. In such a scenario,
                            # we skip the current file in the archive and continue with the remaining archive file contents.
                            Continue
                        }

                        $expandedItems.Value += $currentArchiveEntryFileInfo.DirectoryName
                    }

                    $hasNonTerminatingError = $false

                    # Check if the file in to which the current archive entry contents
                    # would be expanded already exists.
                    if($currentArchiveEntryFileInfo.Exists)
                    {
                        if($force)
                        {
                            Remove-Item -LiteralPath $currentArchiveEntryFileInfo.FullName -Force -ErrorVariable ev -Verbose:$isVerbose -Confirm:$isConfirm
                            if($ev -ne $null)
                            {
                                $hasNonTerminatingError = $true
                            }

                            if(Test-Path -LiteralPath $currentArchiveEntryFileInfo.FullName -PathType Leaf)
                            {
                                # The file referred by $currentArchiveEntryFileInfo.FullName was not successfully removed.
                                # This could be because the user has specified -Confirm parameter when Expand-Archive was invoked
                                # and authorization was not provided when confirmation was prompted. In such a scenario,
                                # we skip the current file in the archive and continue with the remaining archive file contents.
                                Continue
                            }
                        }
                        else
                        {
                            # Write non-terminating error to the pipeline.
                            $errorMessage = ($LocalizedData.FileExistsError -f $currentArchiveEntryFileInfo.FullName, $archiveFile, $currentArchiveEntryFileInfo.FullName, $currentArchiveEntryFileInfo.FullName)
                            $errorRecord = CreateErrorRecordHelper "ExpandArchiveFileExists" $errorMessage ([System.Management.Automation.ErrorCategory]::InvalidOperation) $null $currentArchiveEntryFileInfo.FullName
                            Write-Error -ErrorRecord $errorRecord
                            $hasNonTerminatingError = $true
                        }
                    }

                    if(!$hasNonTerminatingError)
                    {
                        # The ExtractToFile() method doesn't handle whitespace correctly, strip whitespace which is consistent with how Explorer handles archives
                        # There is an edge case where an archive contains files whose only difference is whitespace, but this is uncommon and likely not legitimate
                        [string[]] $parts = $currentArchiveEntryPath.Split([System.IO.Path]::DirectorySeparatorChar) | ForEach-Object { $_.Trim() }
                        $currentArchiveEntryPath = [string]::Join([System.IO.Path]::DirectorySeparatorChar, $parts)

                        [System.IO.Compression.ZipFileExtensions]::ExtractToFile($currentArchiveEntry, $currentArchiveEntryPath, $false)

                        # Add the expanded file path to the $expandedItems array,
                        # to keep track of all the expanded files created while expanding the archive file.
                        # If user enters CTRL + C then at that point of time, all these expanded files
                        # would be deleted as part of the clean up process.
                        $expandedItems.Value += $currentArchiveEntryPath

                        $addFiletoExpandedPathMessage = ($LocalizedData.CreateFileAtExpandedPath -f $currentArchiveEntryPath)
                        Write-Verbose $addFiletoExpandedPathMessage
                    }
                }
                finally
                {
                    If($null -ne $destStream)
                    {
                        $destStream.Dispose()
                    }

                    If($null -ne $srcStream)
                    {
                        $srcStream.Dispose()
                    }
                }
            }

            $currentEntryCount += 1
            # $currentSegmentWeight is Set to 100 giving equal weightage to each file that is getting expanded.
            # $previousSegmentWeight is set to 0 as there are no prior segments.
            $previousSegmentWeight = 0
            $currentSegmentWeight = 100
            ProgressBarHelper "Expand-Archive" $progressBarStatus $previousSegmentWeight $currentSegmentWeight $zipArchive.Entries.Count  $currentEntryCount
        }
    }
    finally
    {
        If($null -ne $zipArchive)
        {
            $zipArchive.Dispose()
        }

        If($null -ne $archiveFileStream)
        {
            $archiveFileStream.Dispose()
        }

        # Complete writing progress.
        Write-Progress -Activity "Expand-Archive" -Completed
    }
}

<############################################################################################
# ProgressBarHelper: This is a helper function used to display progress message.
# This function is used by both Compress-Archive & Expand-Archive to display archive file
# creation/expansion progress.
############################################################################################>
function ProgressBarHelper
{
    param
    (
        [string] $cmdletName,
        [string] $status,
        [double] $previousSegmentWeight,
        [double] $currentSegmentWeight,
        [int]    $totalNumberofEntries,
        [int]    $currentEntryCount
    )

    if($currentEntryCount -gt 0 -and
       $totalNumberofEntries -gt 0 -and
       $previousSegmentWeight -ge 0 -and
       $currentSegmentWeight -gt 0)
    {
        $entryDefaultWeight = $currentSegmentWeight/[double]$totalNumberofEntries

        $percentComplete = $previousSegmentWeight + ($entryDefaultWeight * $currentEntryCount)
        Write-Progress -Activity $cmdletName -Status $status -PercentComplete $percentComplete
    }
}

<############################################################################################
# CSVHelper: This is a helper function used to append comma after each path specified by
# the SourcePath array. This helper function is used to display all the user supplied paths
# in the WhatIf message.
############################################################################################>
function CSVHelper
{
    param
    (
        [string[]] $sourcePath
    )

    # SourcePath has already been validated by the calling function.
    if($sourcePath.Count -gt 1)
    {
        $sourcePathInCsvFormat = "`n"
        for($currentIndex=0; $currentIndex -lt $sourcePath.Count; $currentIndex++)
        {
            if($currentIndex -eq $sourcePath.Count - 1)
            {
                $sourcePathInCsvFormat += $sourcePath[$currentIndex]
            }
            else
            {
                $sourcePathInCsvFormat += $sourcePath[$currentIndex] + "`n"
            }
        }
    }
    else
    {
        $sourcePathInCsvFormat = $sourcePath
    }

    return $sourcePathInCsvFormat
}

<############################################################################################
# ThrowTerminatingErrorHelper: This is a helper function used to throw terminating error.
############################################################################################>
function ThrowTerminatingErrorHelper
{
    param
    (
        [string] $errorId,
        [string] $errorMessage,
        [System.Management.Automation.ErrorCategory] $errorCategory,
        [object] $targetObject,
        [Exception] $innerException
    )

    if($innerException -eq $null)
    {
        $exception = New-object System.IO.IOException $errorMessage
    }
    else
    {
        $exception = New-Object System.IO.IOException $errorMessage, $innerException
    }

    $exception = New-Object System.IO.IOException $errorMessage
    $errorRecord = New-Object System.Management.Automation.ErrorRecord $exception, $errorId, $errorCategory, $targetObject
    $PSCmdlet.ThrowTerminatingError($errorRecord)
}

<############################################################################################
# CreateErrorRecordHelper: This is a helper function used to create an ErrorRecord
############################################################################################>
function CreateErrorRecordHelper
{
    param
    (
        [string] $errorId,
        [string] $errorMessage,
        [System.Management.Automation.ErrorCategory] $errorCategory,
        [Exception] $exception,
        [object] $targetObject
    )

    if($null -eq $exception)
    {
        $exception = New-Object System.IO.IOException $errorMessage
    }

    $errorRecord = New-Object System.Management.Automation.ErrorRecord $exception, $errorId, $errorCategory, $targetObject
    return $errorRecord
}

<############################################################################################
# DirectorySeparatorNormalizeHelper: This is a helper function used to normalize separators
# when compressing archives, creating cross platform archives. 
# 
# The approach taken is leveraging the fact that .net on Windows all the way back to 
# Framework 1.1 specifies `\` as DirectoryPathSeparatorChar and `/` as
# AltDirectoryPathSeparatorChar, while other platforms in .net Core use `/` for
# DirectoryPathSeparatorChar and AltDirectoryPathSeparatorChar. When using a *nix platform,
# the replacements will be no-ops, while Windows will convert all `\` to `/` for the
# purposes of the ZipEntry FullName.
############################################################################################>
function DirectorySeparatorNormalizeHelper
{
    param
    (
        [string] $archivePath
    )

    if($null -eq $archivePath)
    {
        return $archivePath
    }

    return $archivePath.replace([System.IO.Path]::DirectorySeparatorChar, [System.IO.Path]::AltDirectorySeparatorChar)
}

<############################################################################################
# ArchivePathCompareHelper: This is a helper function used to compare with normalized 
# separators.
############################################################################################>
function ArchivePathCompareHelper
{
    param
    (
        [string] $pathArgA,
        [string] $pathArgB
    )

    $normalizedPathArgA = DirectorySeparatorNormalizeHelper $pathArgA
    $normalizedPathArgB = DirectorySeparatorNormalizeHelper $pathArgB

    return $normalizedPathArgA -eq $normalizedPathArgB
}
<|MERGE_RESOLUTION|>--- conflicted
+++ resolved
@@ -1,1316 +1,1311 @@
-data LocalizedData
-{
-    # culture="en-US"
-    ConvertFrom-StringData @'
-    PathNotFoundError=The path '{0}' either does not exist or is not a valid file system path.
-    ExpandArchiveInValidDestinationPath=The path '{0}' is not a valid file system directory path.
-    InvalidZipFileExtensionError={0} is not a supported archive file format. {1} is the only supported archive file format.
-    ArchiveFileIsReadOnly=The attributes of the archive file {0} is set to 'ReadOnly' hence it cannot be updated. If you intend to update the existing archive file, remove the 'ReadOnly' attribute on the archive file else use -Force parameter to override and create a new archive file.
-    ZipFileExistError=The archive file {0} already exists. Use the -Update parameter to update the existing archive file or use the -Force parameter to overwrite the existing archive file.
-    DuplicatePathFoundError=The input to {0} parameter contains a duplicate path '{1}'. Provide a unique set of paths as input to {2} parameter.
-    ArchiveFileIsEmpty=The archive file {0} is empty.
-    CompressProgressBarText=The archive file '{0}' creation is in progress...
-    ExpandProgressBarText=The archive file '{0}' expansion is in progress...
-    AppendArchiveFileExtensionMessage=The archive file path '{0}' supplied to the DestinationPath parameter does not include .zip extension. Hence .zip is appended to the supplied DestinationPath path and the archive file would be created at '{1}'.
-    AddItemtoArchiveFile=Adding '{0}'.
-    BadArchiveEntry=Can not process invalid archive entry '{0}'.
-    CreateFileAtExpandedPath=Created '{0}'.
-    InvalidArchiveFilePathError=The archive file path '{0}' specified as input to the {1} parameter is resolving to multiple file system paths. Provide a unique path to the {2} parameter where the archive file has to be created.
-    InvalidExpandedDirPathError=The directory path '{0}' specified as input to the DestinationPath parameter is resolving to multiple file system paths. Provide a unique path to the Destination parameter where the archive file contents have to be expanded.
-    FileExistsError=Failed to create file '{0}' while expanding the archive file '{1}' contents as the file '{2}' already exists. Use the -Force parameter if you want to overwrite the existing directory '{3}' contents when expanding the archive file.
-    DeleteArchiveFile=The partially created archive file '{0}' is deleted as it is not usable.
-    InvalidDestinationPath=The destination path '{0}' does not contain a valid archive file name.
-    PreparingToCompressVerboseMessage=Preparing to compress...
-    PreparingToExpandVerboseMessage=Preparing to expand...
-    ItemDoesNotAppearToBeAValidZipArchive=File '{0}' does not appear to be a valid zip archive.
-'@
-}
-
-Import-LocalizedData LocalizedData -filename ArchiveResources -ErrorAction Ignore
-
-$zipFileExtension = ".zip"
-
-<############################################################################################
-# The Compress-Archive cmdlet can be used to zip/compress one or more files/directories.
-############################################################################################>
-function Compress-Archive
-{
-    [CmdletBinding(
-    DefaultParameterSetName="Path",
-    SupportsShouldProcess=$true,
-    HelpUri="https://go.microsoft.com/fwlink/?LinkID=393252")]
-    [OutputType([System.IO.File])]
-    param
-    (
-        [parameter (mandatory=$true, Position=0, ParameterSetName="Path", ValueFromPipeline=$true, ValueFromPipelineByPropertyName=$true)]
-        [parameter (mandatory=$true, Position=0, ParameterSetName="PathWithForce", ValueFromPipeline=$true, ValueFromPipelineByPropertyName=$true)]
-        [parameter (mandatory=$true, Position=0, ParameterSetName="PathWithUpdate", ValueFromPipeline=$true, ValueFromPipelineByPropertyName=$true)]
-        [ValidateNotNullOrEmpty()]
-        [string[]] $Path,
-
-        [parameter (mandatory=$true, ParameterSetName="LiteralPath", ValueFromPipeline=$false, ValueFromPipelineByPropertyName=$true)]
-        [parameter (mandatory=$true, ParameterSetName="LiteralPathWithForce", ValueFromPipeline=$false, ValueFromPipelineByPropertyName=$true)]
-        [parameter (mandatory=$true, ParameterSetName="LiteralPathWithUpdate", ValueFromPipeline=$false, ValueFromPipelineByPropertyName=$true)]
-        [ValidateNotNullOrEmpty()]
-        [Alias("PSPath")]
-        [string[]] $LiteralPath,
-
-        [parameter (mandatory=$true,
-        Position=1,
-        ValueFromPipeline=$false,
-        ValueFromPipelineByPropertyName=$false)]
-        [ValidateNotNullOrEmpty()]
-        [string] $DestinationPath,
-
-        [parameter (
-        mandatory=$false,
-        ValueFromPipeline=$false,
-        ValueFromPipelineByPropertyName=$false)]
-        [ValidateSet("Optimal","NoCompression","Fastest")]
-        [string]
-        $CompressionLevel = "Optimal",
-
-        [parameter(mandatory=$true, ParameterSetName="PathWithUpdate", ValueFromPipeline=$false, ValueFromPipelineByPropertyName=$false)]
-        [parameter(mandatory=$true, ParameterSetName="LiteralPathWithUpdate", ValueFromPipeline=$false, ValueFromPipelineByPropertyName=$false)]
-        [switch]
-        $Update = $false,
-
-        [parameter(mandatory=$true, ParameterSetName="PathWithForce", ValueFromPipeline=$false, ValueFromPipelineByPropertyName=$false)]
-        [parameter(mandatory=$true, ParameterSetName="LiteralPathWithForce", ValueFromPipeline=$false, ValueFromPipelineByPropertyName=$false)]
-        [switch]
-        $Force = $false,
-
-        [switch]
-        $PassThru = $false
-    )
-
-    BEGIN
-    {
-        # Ensure the destination path is in a non-PS-specific format
-        $DestinationPath = $PSCmdlet.GetUnresolvedProviderPathFromPSPath($DestinationPath)
-
-        $inputPaths = @()
-        $destinationParentDir = [system.IO.Path]::GetDirectoryName($DestinationPath)
-        if($null -eq $destinationParentDir)
-        {
-            $errorMessage = ($LocalizedData.InvalidDestinationPath -f $DestinationPath)
-            ThrowTerminatingErrorHelper "InvalidArchiveFilePath" $errorMessage ([System.Management.Automation.ErrorCategory]::InvalidArgument) $DestinationPath
-        }
-
-        if($destinationParentDir -eq [string]::Empty)
-        {
-            $destinationParentDir = '.'
-        }
-
-        $archiveFileName = [system.IO.Path]::GetFileName($DestinationPath)
-        $destinationParentDir = GetResolvedPathHelper $destinationParentDir $false $PSCmdlet
-
-        if($destinationParentDir.Count -gt 1)
-        {
-            $errorMessage = ($LocalizedData.InvalidArchiveFilePathError -f $DestinationPath, "DestinationPath", "DestinationPath")
-            ThrowTerminatingErrorHelper "InvalidArchiveFilePath" $errorMessage ([System.Management.Automation.ErrorCategory]::InvalidArgument) $DestinationPath
-        }
-
-        IsValidFileSystemPath $destinationParentDir | Out-Null
-        $DestinationPath = Join-Path -Path $destinationParentDir -ChildPath $archiveFileName
-
-        # GetExtension API does not validate for the actual existence of the path.
-        $extension = [system.IO.Path]::GetExtension($DestinationPath)
-
-        # If user does not specify an extension, we append the .zip extension automatically.
-        If($extension -eq [string]::Empty)
-        {
-            $DestinationPathWithOutExtension = $DestinationPath
-            $DestinationPath = $DestinationPathWithOutExtension + $zipFileExtension
-            $appendArchiveFileExtensionMessage = ($LocalizedData.AppendArchiveFileExtensionMessage -f $DestinationPathWithOutExtension, $DestinationPath)
-            Write-Verbose $appendArchiveFileExtensionMessage
-        }
-
-        $archiveFileExist = Test-Path -LiteralPath $DestinationPath -PathType Leaf
-
-        if($archiveFileExist -and ($Update -eq $false -and $Force -eq $false))
-        {
-            $errorMessage = ($LocalizedData.ZipFileExistError -f $DestinationPath)
-            ThrowTerminatingErrorHelper "ArchiveFileExists" $errorMessage ([System.Management.Automation.ErrorCategory]::InvalidArgument) $DestinationPath
-        }
-
-        # If archive file already exists and if -Update is specified, then we check to see
-        # if we have write access permission to update the existing archive file.
-        if($archiveFileExist -and $Update -eq $true)
-        {
-            $item = Get-Item -Path $DestinationPath
-            if($item.Attributes.ToString().Contains("ReadOnly"))
-            {
-                $errorMessage = ($LocalizedData.ArchiveFileIsReadOnly -f $DestinationPath)
-                ThrowTerminatingErrorHelper "ArchiveFileIsReadOnly" $errorMessage ([System.Management.Automation.ErrorCategory]::InvalidOperation) $DestinationPath
-            }
-        }
-
-        $isWhatIf = $psboundparameters.ContainsKey("WhatIf")
-        if(!$isWhatIf)
-        {
-            $preparingToCompressVerboseMessage = ($LocalizedData.PreparingToCompressVerboseMessage)
-            Write-Verbose $preparingToCompressVerboseMessage
-
-            $progressBarStatus = ($LocalizedData.CompressProgressBarText -f $DestinationPath)
-            ProgressBarHelper "Compress-Archive" $progressBarStatus 0 100 100 1
-        }
-    }
-    PROCESS
-    {
-        if($PsCmdlet.ParameterSetName -eq "Path" -or
-        $PsCmdlet.ParameterSetName -eq "PathWithForce" -or
-        $PsCmdlet.ParameterSetName -eq "PathWithUpdate")
-        {
-            $inputPaths += $Path
-        }
-
-        if($PsCmdlet.ParameterSetName -eq "LiteralPath" -or
-        $PsCmdlet.ParameterSetName -eq "LiteralPathWithForce" -or
-        $PsCmdlet.ParameterSetName -eq "LiteralPathWithUpdate")
-        {
-            $inputPaths += $LiteralPath
-        }
-    }
-    END
-    {
-        # If archive file already exists and if -Force is specified, we delete the
-        # existing archive file and create a brand new one.
-        if(($PsCmdlet.ParameterSetName -eq "PathWithForce" -or
-        $PsCmdlet.ParameterSetName -eq "LiteralPathWithForce") -and $archiveFileExist)
-        {
-            Remove-Item -Path $DestinationPath -Force -ErrorAction Stop
-        }
-
-        # Validate Source Path depending on parameter set being used.
-        # The specified source path contains one or more files or directories that needs
-        # to be compressed.
-        $isLiteralPathUsed = $false
-        if($PsCmdlet.ParameterSetName -eq "LiteralPath" -or
-        $PsCmdlet.ParameterSetName -eq "LiteralPathWithForce" -or
-        $PsCmdlet.ParameterSetName -eq "LiteralPathWithUpdate")
-        {
-            $isLiteralPathUsed = $true
-        }
-
-        ValidateDuplicateFileSystemPath $PsCmdlet.ParameterSetName $inputPaths
-        $resolvedPaths = GetResolvedPathHelper $inputPaths $isLiteralPathUsed $PSCmdlet
-        IsValidFileSystemPath $resolvedPaths | Out-Null
-
-        $sourcePath = $resolvedPaths;
-
-        # CSVHelper: This is a helper function used to append comma after each path specified by
-        # the $sourcePath array. The comma separated paths are displayed in the -WhatIf message.
-        $sourcePathInCsvFormat = CSVHelper $sourcePath
-        if($pscmdlet.ShouldProcess($sourcePathInCsvFormat))
-        {
-            try
-            {
-                # StopProcessing is not available in Script cmdlets. However the pipeline execution
-                # is terminated when ever 'CTRL + C' is entered by user to terminate the cmdlet execution.
-                # The finally block is executed whenever pipeline is terminated.
-                # $isArchiveFileProcessingComplete variable is used to track if 'CTRL + C' is entered by the
-                # user.
-                $isArchiveFileProcessingComplete = $false
-
-                $numberOfItemsArchived = CompressArchiveHelper $sourcePath $DestinationPath $CompressionLevel $Update
-
-                $isArchiveFileProcessingComplete = $true
-            }
-            finally
-            {
-                # The $isArchiveFileProcessingComplete would be set to $false if user has typed 'CTRL + C' to
-                # terminate the cmdlet execution or if an unhandled exception is thrown.
-                # $numberOfItemsArchived contains the count of number of files or directories add to the archive file.
-                # If the newly created archive file is empty then we delete it as it's not usable.
-                if(($isArchiveFileProcessingComplete -eq $false) -or
-                ($numberOfItemsArchived -eq 0))
-                {
-                    $DeleteArchiveFileMessage = ($LocalizedData.DeleteArchiveFile -f $DestinationPath)
-                    Write-Verbose $DeleteArchiveFileMessage
-
-                    # delete the partial archive file created.
-                    if (Test-Path $DestinationPath) {
-                        Remove-Item -LiteralPath $DestinationPath -Force -Recurse -ErrorAction SilentlyContinue
-                    }
-                }
-                elseif ($PassThru)
-                {
-                    Get-Item -LiteralPath $DestinationPath
-                }
-            }
-        }
-    }
-}
-
-<############################################################################################
-# The Expand-Archive cmdlet can be used to expand/extract an zip file.
-############################################################################################>
-function Expand-Archive
-{
-    [CmdletBinding(
-    DefaultParameterSetName="Path",
-    SupportsShouldProcess=$true,
-    HelpUri="https://go.microsoft.com/fwlink/?LinkID=393253")]
-    [OutputType([System.IO.FileSystemInfo])]
-    param
-    (
-        [parameter (
-        mandatory=$true,
-        Position=0,
-        ParameterSetName="Path",
-        ValueFromPipeline=$true,
-        ValueFromPipelineByPropertyName=$true)]
-        [ValidateNotNullOrEmpty()]
-        [string] $Path,
-
-        [parameter (
-        mandatory=$true,
-        ParameterSetName="LiteralPath",
-        ValueFromPipelineByPropertyName=$true)]
-        [ValidateNotNullOrEmpty()]
-        [Alias("PSPath")]
-        [string] $LiteralPath,
-
-        [parameter (mandatory=$false,
-        Position=1,
-        ValueFromPipeline=$false,
-        ValueFromPipelineByPropertyName=$false)]
-        [ValidateNotNullOrEmpty()]
-        [string] $DestinationPath,
-
-        [parameter (mandatory=$false,
-        ValueFromPipeline=$false,
-        ValueFromPipelineByPropertyName=$false)]
-        [switch] $Force,
-
-        [switch]
-        $PassThru = $false
-    )
-
-    BEGIN
-    {
-       $isVerbose = $psboundparameters.ContainsKey("Verbose")
-       $isConfirm = $psboundparameters.ContainsKey("Confirm")
-
-        $isDestinationPathProvided = $true
-        if($DestinationPath -eq [string]::Empty)
-        {
-            $resolvedDestinationPath = (Get-Location).ProviderPath
-            $isDestinationPathProvided = $false
-        }
-        else
-        {
-            $destinationPathExists = Test-Path -Path $DestinationPath -PathType Container
-            if($destinationPathExists)
-            {
-                $resolvedDestinationPath = GetResolvedPathHelper $DestinationPath $false $PSCmdlet
-                if($resolvedDestinationPath.Count -gt 1)
-                {
-                    $errorMessage = ($LocalizedData.InvalidExpandedDirPathError -f $DestinationPath)
-                    ThrowTerminatingErrorHelper "InvalidDestinationPath" $errorMessage ([System.Management.Automation.ErrorCategory]::InvalidArgument) $DestinationPath
-                }
-
-                # At this point we are sure that the provided path resolves to a valid single path.
-                # Calling Resolve-Path again to get the underlying provider name.
-                $suppliedDestinationPath = Resolve-Path -Path $DestinationPath
-                if($suppliedDestinationPath.Provider.Name-ne "FileSystem")
-                {
-                    $errorMessage = ($LocalizedData.ExpandArchiveInValidDestinationPath -f $DestinationPath)
-                    ThrowTerminatingErrorHelper "InvalidDirectoryPath" $errorMessage ([System.Management.Automation.ErrorCategory]::InvalidArgument) $DestinationPath
-                }
-            }
-            else
-            {
-                $createdItem = New-Item -Path $DestinationPath -ItemType Directory -Confirm:$isConfirm -Verbose:$isVerbose -ErrorAction Stop
-                if($null -ne $createdItem -and $createdItem.PSProvider.Name -ne "FileSystem")
-                {
-                    Remove-Item "$DestinationPath" -Force -Recurse -ErrorAction SilentlyContinue
-                    $errorMessage = ($LocalizedData.ExpandArchiveInValidDestinationPath -f $DestinationPath)
-                    ThrowTerminatingErrorHelper "InvalidDirectoryPath" $errorMessage ([System.Management.Automation.ErrorCategory]::InvalidArgument) $DestinationPath
-                }
-
-                $resolvedDestinationPath = GetResolvedPathHelper $DestinationPath $true $PSCmdlet
-            }
-        }
-
-        $isWhatIf = $psboundparameters.ContainsKey("WhatIf")
-        if(!$isWhatIf)
-        {
-            $preparingToExpandVerboseMessage = ($LocalizedData.PreparingToExpandVerboseMessage)
-            Write-Verbose $preparingToExpandVerboseMessage
-
-            $progressBarStatus = ($LocalizedData.ExpandProgressBarText -f $DestinationPath)
-            ProgressBarHelper "Expand-Archive" $progressBarStatus 0 100 100 1
-        }
-    }
-    PROCESS
-    {
-        switch($PsCmdlet.ParameterSetName)
-        {
-            "Path"
-            {
-                $resolvedSourcePaths = GetResolvedPathHelper $Path $false $PSCmdlet
-
-                if($resolvedSourcePaths.Count -gt 1)
-                {
-                    $errorMessage = ($LocalizedData.InvalidArchiveFilePathError -f $Path, $PsCmdlet.ParameterSetName, $PsCmdlet.ParameterSetName)
-                    ThrowTerminatingErrorHelper "InvalidArchiveFilePath" $errorMessage ([System.Management.Automation.ErrorCategory]::InvalidArgument) $Path
-                }
-            }
-            "LiteralPath"
-            {
-                $resolvedSourcePaths = GetResolvedPathHelper $LiteralPath $true $PSCmdlet
-
-                if($resolvedSourcePaths.Count -gt 1)
-                {
-                    $errorMessage = ($LocalizedData.InvalidArchiveFilePathError -f $LiteralPath, $PsCmdlet.ParameterSetName, $PsCmdlet.ParameterSetName)
-                    ThrowTerminatingErrorHelper "InvalidArchiveFilePath" $errorMessage ([System.Management.Automation.ErrorCategory]::InvalidArgument) $LiteralPath
-                }
-            }
-        }
-
-        ValidateArchivePathHelper $resolvedSourcePaths
-
-        if($pscmdlet.ShouldProcess($resolvedSourcePaths))
-        {
-            $expandedItems = @()
-
-            try
-            {
-                # StopProcessing is not available in Script cmdlets. However the pipeline execution
-                # is terminated when ever 'CTRL + C' is entered by user to terminate the cmdlet execution.
-                # The finally block is executed whenever pipeline is terminated.
-                # $isArchiveFileProcessingComplete variable is used to track if 'CTRL + C' is entered by the
-                # user.
-                $isArchiveFileProcessingComplete = $false
-
-                # The User has not provided a destination path, hence we use '$pwd\ArchiveFileName' as the directory where the
-                # archive file contents would be expanded. If the path '$pwd\ArchiveFileName' already exists then we use the
-                # Windows default mechanism of appending a counter value at the end of the directory name where the contents
-                # would be expanded.
-                if(!$isDestinationPathProvided)
-                {
-                    $archiveFile = New-Object System.IO.FileInfo $resolvedSourcePaths
-                    $resolvedDestinationPath = Join-Path -Path $resolvedDestinationPath -ChildPath $archiveFile.BaseName
-                    $destinationPathExists = Test-Path -LiteralPath $resolvedDestinationPath -PathType Container
-
-                    if(!$destinationPathExists)
-                    {
-                        New-Item -Path $resolvedDestinationPath -ItemType Directory -Confirm:$isConfirm -Verbose:$isVerbose -ErrorAction Stop | Out-Null
-                    }
-                }
-
-                ExpandArchiveHelper $resolvedSourcePaths $resolvedDestinationPath ([ref]$expandedItems) $Force $isVerbose $isConfirm
-
-                $isArchiveFileProcessingComplete = $true
-            }
-            finally
-            {
-                # The $isArchiveFileProcessingComplete would be set to $false if user has typed 'CTRL + C' to
-                # terminate the cmdlet execution or if an unhandled exception is thrown.
-                if($isArchiveFileProcessingComplete -eq $false)
-                {
-                    if($expandedItems.Count -gt 0)
-                    {
-                        # delete the expanded file/directory as the archive
-                        # file was not completely expanded.
-                        $expandedItems | ForEach-Object { Remove-Item "$_" -Force -Recurse }
-                    }
-                }
-                elseif ($PassThru -and $expandedItems.Count -gt 0)
-                {
-                    # Return the expanded items, being careful to remove trailing directory separators from
-                    # any folder paths for consistency
-                    $trailingDirSeparators = '\' + [System.IO.Path]::DirectorySeparatorChar + '+$'
-                    Get-Item -LiteralPath ($expandedItems -replace $trailingDirSeparators)
-                }
-            }
-        }
-    }
-}
-
-<############################################################################################
-# GetResolvedPathHelper: This is a helper function used to resolve the user specified Path.
-# The path can either be absolute or relative path.
-############################################################################################>
-function GetResolvedPathHelper
-{
-    param
-    (
-        [string[]] $path,
-        [boolean] $isLiteralPath,
-        [System.Management.Automation.PSCmdlet]
-        $callerPSCmdlet
-    )
-
-    $resolvedPaths =@()
-
-    # null and empty check are are already done on Path parameter at the cmdlet layer.
-    foreach($currentPath in $path)
-    {
-        try
-        {
-            if($isLiteralPath)
-            {
-                $currentResolvedPaths = Resolve-Path -LiteralPath $currentPath -ErrorAction Stop
-            }
-            else
-            {
-                $currentResolvedPaths = Resolve-Path -Path $currentPath -ErrorAction Stop
-            }
-        }
-        catch
-        {
-            $errorMessage = ($LocalizedData.PathNotFoundError -f $currentPath)
-            $exception = New-Object System.InvalidOperationException $errorMessage, $_.Exception
-            $errorRecord = CreateErrorRecordHelper "ArchiveCmdletPathNotFound" $null ([System.Management.Automation.ErrorCategory]::InvalidArgument) $exception $currentPath
-            $callerPSCmdlet.ThrowTerminatingError($errorRecord)
-        }
-
-        foreach($currentResolvedPath in $currentResolvedPaths)
-        {
-            $resolvedPaths += $currentResolvedPath.ProviderPath
-        }
-    }
-
-    $resolvedPaths
-}
-
-function Add-CompressionAssemblies {
-    Add-Type -AssemblyName System.IO.Compression
-    if ($psedition -eq "Core")
-    {
-        Add-Type -AssemblyName System.IO.Compression.ZipFile
-    }
-    else
-    {
-        Add-Type -AssemblyName System.IO.Compression.FileSystem
-    }
-}
-
-function IsValidFileSystemPath
-{
-    param
-    (
-        [string[]] $path
-    )
-
-    $result = $true;
-
-    # null and empty check are are already done on Path parameter at the cmdlet layer.
-    foreach($currentPath in $path)
-    {
-        if(!([System.IO.File]::Exists($currentPath) -or [System.IO.Directory]::Exists($currentPath)))
-        {
-            $errorMessage = ($LocalizedData.PathNotFoundError -f $currentPath)
-            ThrowTerminatingErrorHelper "PathNotFound" $errorMessage ([System.Management.Automation.ErrorCategory]::InvalidArgument) $currentPath
-        }
-    }
-
-    return $result;
-}
-
-
-function ValidateDuplicateFileSystemPath
-{
-    param
-    (
-        [string] $inputParameter,
-        [string[]] $path
-    )
-
-    $uniqueInputPaths = @()
-
-    # null and empty check are are already done on Path parameter at the cmdlet layer.
-    foreach($currentPath in $path)
-    {
-        $currentInputPath = $currentPath.ToUpper()
-        if($uniqueInputPaths.Contains($currentInputPath))
-        {
-            $errorMessage = ($LocalizedData.DuplicatePathFoundError -f $inputParameter, $currentPath, $inputParameter)
-            ThrowTerminatingErrorHelper "DuplicatePathFound" $errorMessage ([System.Management.Automation.ErrorCategory]::InvalidArgument) $currentPath
-        }
-        else
-        {
-            $uniqueInputPaths += $currentInputPath
-        }
-    }
-}
-
-function CompressionLevelMapper
-{
-    param
-    (
-        [string] $compressionLevel
-    )
-
-    $compressionLevelFormat = [System.IO.Compression.CompressionLevel]::Optimal
-
-    # CompressionLevel format is already validated at the cmdlet layer.
-    switch($compressionLevel.ToString())
-    {
-        "Fastest"
-        {
-            $compressionLevelFormat = [System.IO.Compression.CompressionLevel]::Fastest
-        }
-        "NoCompression"
-        {
-            $compressionLevelFormat = [System.IO.Compression.CompressionLevel]::NoCompression
-        }
-    }
-
-    return $compressionLevelFormat
-}
-
-function CompressArchiveHelper
-{
-    param
-    (
-        [string[]] $sourcePath,
-        [string]   $destinationPath,
-        [string]   $compressionLevel,
-        [bool]     $isUpdateMode
-    )
-
-    $numberOfItemsArchived = 0
-    $sourceFilePaths = @()
-    $sourceDirPaths = @()
-
-    foreach($currentPath in $sourcePath)
-    {
-        $result = Test-Path -LiteralPath $currentPath -Type Leaf
-        if($result -eq $true)
-        {
-            $sourceFilePaths += $currentPath
-        }
-        else
-        {
-            $sourceDirPaths += $currentPath
-        }
-    }
-
-    # The Source Path contains one or more directory (this directory can have files under it) and no files to be compressed.
-    if($sourceFilePaths.Count -eq 0 -and $sourceDirPaths.Count -gt 0)
-    {
-        $currentSegmentWeight = 100/[double]$sourceDirPaths.Count
-        $previousSegmentWeight = 0
-        foreach($currentSourceDirPath in $sourceDirPaths)
-        {
-            $count = CompressSingleDirHelper $currentSourceDirPath $destinationPath $compressionLevel $true $isUpdateMode $previousSegmentWeight $currentSegmentWeight
-            $numberOfItemsArchived += $count
-            $previousSegmentWeight += $currentSegmentWeight
-        }
-    }
-
-    # The Source Path contains only files to be compressed.
-    elseIf($sourceFilePaths.Count -gt 0 -and $sourceDirPaths.Count -eq 0)
-    {
-        # $previousSegmentWeight is equal to 0 as there are no prior segments.
-        # $currentSegmentWeight is set to 100 as all files have equal weightage.
-        $previousSegmentWeight = 0
-        $currentSegmentWeight = 100
-
-        $numberOfItemsArchived = CompressFilesHelper $sourceFilePaths $destinationPath $compressionLevel $isUpdateMode $previousSegmentWeight $currentSegmentWeight
-    }
-    # The Source Path contains one or more files and one or more directories (this directory can have files under it) to be compressed.
-    elseif($sourceFilePaths.Count -gt 0 -and $sourceDirPaths.Count -gt 0)
-    {
-        # each directory is considered as an individual segments & all the individual files are clubed in to a separate segment.
-        $currentSegmentWeight = 100/[double]($sourceDirPaths.Count +1)
-        $previousSegmentWeight = 0
-
-        foreach($currentSourceDirPath in $sourceDirPaths)
-        {
-            $count = CompressSingleDirHelper $currentSourceDirPath $destinationPath $compressionLevel $true $isUpdateMode $previousSegmentWeight $currentSegmentWeight
-            $numberOfItemsArchived += $count
-            $previousSegmentWeight += $currentSegmentWeight
-        }
-
-        $count = CompressFilesHelper $sourceFilePaths $destinationPath $compressionLevel $isUpdateMode $previousSegmentWeight $currentSegmentWeight
-        $numberOfItemsArchived += $count
-    }
-
-    return $numberOfItemsArchived
-}
-
-function CompressFilesHelper
-{
-    param
-    (
-        [string[]] $sourceFilePaths,
-        [string]   $destinationPath,
-        [string]   $compressionLevel,
-        [bool]     $isUpdateMode,
-        [double]   $previousSegmentWeight,
-        [double]   $currentSegmentWeight
-    )
-
-    $numberOfItemsArchived = ZipArchiveHelper $sourceFilePaths $destinationPath $compressionLevel $isUpdateMode $null $previousSegmentWeight $currentSegmentWeight
-
-    return $numberOfItemsArchived
-}
-
-function CompressSingleDirHelper
-{
-    param
-    (
-        [string] $sourceDirPath,
-        [string] $destinationPath,
-        [string] $compressionLevel,
-        [bool]   $useParentDirAsRoot,
-        [bool]   $isUpdateMode,
-        [double] $previousSegmentWeight,
-        [double] $currentSegmentWeight
-    )
-
-    [System.Collections.Generic.List[System.String]]$subDirFiles = @()
-
-    if($useParentDirAsRoot)
-    {
-        $sourceDirInfo = New-Object -TypeName System.IO.DirectoryInfo -ArgumentList $sourceDirPath
-        $sourceDirFullName = $sourceDirInfo.Parent.FullName
-
-        # If the directory is present at the drive level the DirectoryInfo.Parent include directory separator. example: C:\
-        # On the other hand if the directory exists at a deper level then DirectoryInfo.Parent
-        # has just the path (without an ending directory separator). example C:\source
-        if($sourceDirFullName.Length -eq 3)
-        {
-            $modifiedSourceDirFullName = $sourceDirFullName
-        }
-        else
-        {
-            $modifiedSourceDirFullName = $sourceDirFullName + [System.IO.Path]::DirectorySeparatorChar
-        }
-    }
-    else
-    {
-        $sourceDirFullName = $sourceDirPath
-        $modifiedSourceDirFullName = $sourceDirFullName + [System.IO.Path]::DirectorySeparatorChar
-    }
-
-    $dirContents = Get-ChildItem -LiteralPath $sourceDirPath -Recurse -Force
-    foreach($currentContent in $dirContents)
-    {
-        $isContainer = $currentContent -is [System.IO.DirectoryInfo]
-        if(!$isContainer)
-        {
-            $subDirFiles.Add($currentContent.FullName)
-        }
-        else
-        {
-            # The currentContent points to a directory.
-            # We need to check if the directory is an empty directory, if so such a
-            # directory has to be explicitly added to the archive file.
-            # if there are no files in the directory the GetFiles() API returns an empty array.
-            $files = $currentContent.GetFiles()
-            if($files.Count -eq 0)
-            {
-                $subDirFiles.Add($currentContent.FullName + [System.IO.Path]::DirectorySeparatorChar)
-            }
-        }
-    }
-
-    $numberOfItemsArchived = ZipArchiveHelper $subDirFiles.ToArray() $destinationPath $compressionLevel $isUpdateMode $modifiedSourceDirFullName $previousSegmentWeight $currentSegmentWeight
-
-    return $numberOfItemsArchived
-}
-
-function ZipArchiveHelper
-{
-    param
-    (
-        [System.Collections.Generic.List[System.String]] $sourcePaths,
-        [string]   $destinationPath,
-        [string]   $compressionLevel,
-        [bool]     $isUpdateMode,
-        [string]   $modifiedSourceDirFullName,
-        [double]   $previousSegmentWeight,
-        [double]   $currentSegmentWeight
-    )
-
-    $numberOfItemsArchived = 0
-    $fileMode = [System.IO.FileMode]::Create
-    $result = Test-Path -LiteralPath $DestinationPath -Type Leaf
-    if($result -eq $true)
-    {
-        $fileMode = [System.IO.FileMode]::Open
-    }
-
-    Add-CompressionAssemblies
-
-    try
-    {
-        # At this point we are sure that the archive file has write access.
-        $archiveFileStreamArgs = @($destinationPath, $fileMode)
-        $archiveFileStream = New-Object -TypeName System.IO.FileStream -ArgumentList $archiveFileStreamArgs
-        
-        $zipArchiveArgs = @($archiveFileStream, [System.IO.Compression.ZipArchiveMode]::Update, $false)
-        $zipArchive = New-Object -TypeName System.IO.Compression.ZipArchive -ArgumentList $zipArchiveArgs
-        
-        $currentEntryCount = 0
-        $progressBarStatus = ($LocalizedData.CompressProgressBarText -f $destinationPath)
-        $bufferSize = 4kb
-        $buffer = New-Object Byte[] $bufferSize
-
-        foreach($currentFilePath in $sourcePaths)
-        {
-            if($modifiedSourceDirFullName -ne $null -and $modifiedSourceDirFullName.Length -gt 0)
-            {
-                $index = $currentFilePath.IndexOf($modifiedSourceDirFullName, [System.StringComparison]::OrdinalIgnoreCase)
-                $currentFilePathSubString = $currentFilePath.Substring($index, $modifiedSourceDirFullName.Length)
-                $relativeFilePath = $currentFilePath.Replace($currentFilePathSubString, "").Trim()
-            }
-            else
-            {
-                $relativeFilePath = [System.IO.Path]::GetFileName($currentFilePath)
-            }
-            # Update mode is selected.
-            # Check to see if archive file already contains one or more zip files in it.
-            if($isUpdateMode -eq $true -and $zipArchive.Entries.Count -gt 0)
-            {
-                $entryToBeUpdated = $null
-
-                # Check if the file already exists in the archive file.
-                # If so replace it with new file from the input source.
-                # If the file does not exist in the archive file then default to
-                # create mode and create the entry in the archive file.
-
-                foreach($currentArchiveEntry in $zipArchive.Entries)
-                {
-                    if(ArchivePathCompareHelper $currentArchiveEntry.FullName $relativeFilePath)
-                    {
-                        $entryToBeUpdated = $currentArchiveEntry
-                        break
-                    }
-                }
-
-                if($null -ne $entryToBeUpdated)
-                {
-                    $addItemtoArchiveFileMessage = ($LocalizedData.AddItemtoArchiveFile -f $currentFilePath)
-                    $entryToBeUpdated.Delete()
-                }
-            }
-
-            $compression = CompressionLevelMapper $compressionLevel
-
-            # If a directory needs to be added to an archive file,
-            # by convention the .Net API's expect the path of the directory
-            # to end with directory separator to detect the path as an directory.
-            if(!$relativeFilePath.EndsWith([System.IO.Path]::DirectorySeparatorChar, [StringComparison]::OrdinalIgnoreCase))
-            {
-                try
-                {
-                    try
-                    {
-                        $currentFileStream = [System.IO.File]::Open($currentFilePath, [System.IO.FileMode]::Open, [System.IO.FileAccess]::Read)
-                    }
-                    catch
-                    {
-                        # Failed to access the file. Write a non terminating error to the pipeline
-                        # and move on with the remaining files.
-                        $exception = $_.Exception
-                        if($null -ne $_.Exception -and
-                        $null -ne $_.Exception.InnerException)
-                        {
-                            $exception = $_.Exception.InnerException
-                        }
-                        $errorRecord = CreateErrorRecordHelper "CompressArchiveUnauthorizedAccessError" $null ([System.Management.Automation.ErrorCategory]::PermissionDenied) $exception $currentFilePath
-                        Write-Error -ErrorRecord $errorRecord
-                    }
-
-                    if($null -ne $currentFileStream)
-                    {
-                        $srcStream = New-Object System.IO.BinaryReader $currentFileStream
-
-<<<<<<< HEAD
-                        $currentArchiveEntry = $zipArchive.CreateEntry($relativeFilePath, $compression)
-                        
-=======
-                        $entryPath = DirectorySeparatorNormalizeHelper $relativeFilePath
-                        $currentArchiveEntry = $zipArchive.CreateEntry($entryPath, $compression)
-
->>>>>>> b8b6131d
-                        # Updating  the File Creation time so that the same timestamp would be retained after expanding the compressed file.
-                        # At this point we are sure that Get-ChildItem would succeed.
-                        $lastWriteTime = (Get-Item -LiteralPath $currentFilePath -Force).LastWriteTime
-                        if ($lastWriteTime.Year -lt 1980)
-                        {
-                            Write-Warning "'$currentFilePath' has LastWriteTime earlier than 1980. Compress-Archive will store any files with LastWriteTime values earlier than 1980 as 1/1/1980 00:00."
-                            $lastWriteTime = [DateTime]::Parse('1980-01-01T00:00:00')
-                        }
-
-                        $currentArchiveEntry.LastWriteTime = $lastWriteTime
-
-                        $destStream = New-Object System.IO.BinaryWriter $currentArchiveEntry.Open()
-
-                        while($numberOfBytesRead = $srcStream.Read($buffer, 0, $bufferSize))
-                        {
-                            $destStream.Write($buffer, 0, $numberOfBytesRead) # can file attributes be specified here
-                            $destStream.Flush()
-                        }
-
-                        $numberOfItemsArchived += 1
-                        $addItemtoArchiveFileMessage = ($LocalizedData.AddItemtoArchiveFile -f $currentFilePath)
-                    }
-                }
-                finally
-                {
-                    If($null -ne $currentFileStream)
-                    {
-                        $currentFileStream.Dispose()
-                    }
-                    If($null -ne $srcStream)
-                    {
-                        $srcStream.Dispose()
-                    }
-                    If($null -ne $destStream)
-                    {
-                        $destStream.Dispose()
-                    }
-                }
-            }
-            else
-            {
-                $entryPath = DirectorySeparatorNormalizeHelper $relativeFilePath
-                $currentArchiveEntry = $zipArchive.CreateEntry($entryPath, $compression)
-                $numberOfItemsArchived += 1
-                $addItemtoArchiveFileMessage = ($LocalizedData.AddItemtoArchiveFile -f $currentFilePath)
-            }
-
-            if($null -ne $addItemtoArchiveFileMessage)
-            {
-                Write-Verbose $addItemtoArchiveFileMessage
-            }
-
-            $currentEntryCount += 1
-            ProgressBarHelper "Compress-Archive" $progressBarStatus $previousSegmentWeight $currentSegmentWeight $sourcePaths.Count  $currentEntryCount
-        }
-    }
-    finally
-    {
-        If($null -ne $zipArchive)
-        {
-            $zipArchive.Dispose()
-        }
-
-        If($null -ne $archiveFileStream)
-        {
-            $archiveFileStream.Dispose()
-        }
-
-        # Complete writing progress.
-        Write-Progress -Activity "Compress-Archive" -Completed
-    }
-
-    return $numberOfItemsArchived
-}
-
-<############################################################################################
-# ValidateArchivePathHelper: This is a helper function used to validate the archive file
-# path & its file format. The only supported archive file format is .zip
-############################################################################################>
-function ValidateArchivePathHelper
-{
-    param
-    (
-        [string] $archiveFile
-    )
-
-    if(-not [System.IO.File]::Exists($archiveFile))
-    {
-        $errorMessage = ($LocalizedData.PathNotFoundError -f $archiveFile)
-        ThrowTerminatingErrorHelper "PathNotFound" $errorMessage ([System.Management.Automation.ErrorCategory]::InvalidArgument) $archiveFile
-    }
-}
-
-<############################################################################################
-# ExpandArchiveHelper: This is a helper function used to expand the archive file contents
-# to the specified directory.
-############################################################################################>
-function ExpandArchiveHelper
-{
-    param
-    (
-        [string]  $archiveFile,
-        [string]  $expandedDir,
-        [ref]     $expandedItems,
-        [boolean] $force,
-        [boolean] $isVerbose,
-        [boolean] $isConfirm
-    )
-
-    Add-CompressionAssemblies
-
-    try
-    {
-        # The existence of archive file has already been validated by ValidateArchivePathHelper
-        # before calling this helper function.
-        $archiveFileStreamArgs = @($archiveFile, [System.IO.FileMode]::Open, [System.IO.FileAccess]::Read)
-        $archiveFileStream = New-Object -TypeName System.IO.FileStream -ArgumentList $archiveFileStreamArgs
-
-        $zipArchiveArgs = @($archiveFileStream, [System.IO.Compression.ZipArchiveMode]::Read, $false)
-        try
-        {
-            $zipArchive = New-Object -TypeName System.IO.Compression.ZipArchive -ArgumentList $zipArchiveArgs
-        }
-        catch [System.IO.InvalidDataException]
-        {
-            # Failed to open the file for reading as a zip archive. Wrap the exception
-            # and re-throw it indicating it does not appear to be a valid zip file.
-            $exception = $_.Exception
-            if($null -ne $_.Exception -and
-               $null -ne $_.Exception.InnerException)
-            {
-                $exception = $_.Exception.InnerException
-            }
-            # Load the WindowsBase.dll assembly to get access to the System.IO.FileFormatException class
-            [System.Reflection.Assembly]::Load('WindowsBase,Version=4.0.0.0,Culture=neutral,PublicKeyToken=31bf3856ad364e35')
-            $invalidFileFormatException = New-Object -TypeName System.IO.FileFormatException -ArgumentList @(
-                ($LocalizedData.ItemDoesNotAppearToBeAValidZipArchive -f $archiveFile)
-                $exception
-            )
-            throw $invalidFileFormatException
-        }
-
-        if($zipArchive.Entries.Count -eq 0)
-        {
-            $archiveFileIsEmpty = ($LocalizedData.ArchiveFileIsEmpty -f $archiveFile)
-            Write-Verbose $archiveFileIsEmpty
-            return
-        }
-
-        $currentEntryCount = 0
-        $progressBarStatus = ($LocalizedData.ExpandProgressBarText -f $archiveFile)
-
-        # Ensures that the last character on the extraction path is the directory separator char.
-        # Without this, a bad zip file could try to traverse outside of the expected extraction path.
-        # At this point $expandedDir is a fully qualified path without any relative segments.
-        if (-not $expandedDir.EndsWith([System.IO.Path]::DirectorySeparatorChar))
-        {
-	        $expandedDir += [System.IO.Path]::DirectorySeparatorChar
-        }
-
-        # The archive entries can either be empty directories or files.
-        foreach($currentArchiveEntry in $zipArchive.Entries)
-        {
-            # Windows filesystem provider will internally convert from `/` to `\`
-            $currentArchiveEntryPath = Join-Path -Path $expandedDir -ChildPath $currentArchiveEntry.FullName
-
-            # Remove possible relative segments from target
-            # This is similar to [System.IO.Path]::GetFullPath($currentArchiveEntryPath) but uses PS current dir instead of process-wide current dir
-            $currentArchiveEntryPath = $PSCmdlet.SessionState.Path.GetUnresolvedProviderPathFromPSPath($currentArchiveEntryPath)
-            
-            # Check that expanded relative paths and absolute paths from the archive are Not going outside of target directory
-            # Ordinal match is safest, case-sensitive volumes can be mounted within volumes that are case-insensitive.
-            if (-not ($currentArchiveEntryPath.StartsWith($expandedDir, [System.StringComparison]::Ordinal)))
-            {
-                $BadArchiveEntryMessage = ($LocalizedData.BadArchiveEntry -f $currentArchiveEntry.FullName)
-                # notify user of bad archive entry
-                Write-Error $BadArchiveEntryMessage
-                # move on to the next entry in the archive
-                continue
-            }
-
-            $extension = [system.IO.Path]::GetExtension($currentArchiveEntryPath)
-
-            # The current archive entry is an empty directory
-            # The FullName of the Archive Entry representing a directory would end with a trailing directory separator.
-            if($extension -eq [string]::Empty -and
-            $currentArchiveEntryPath.EndsWith([System.IO.Path]::DirectorySeparatorChar, [StringComparison]::OrdinalIgnoreCase))
-            {
-                $pathExists = Test-Path -LiteralPath $currentArchiveEntryPath
-
-                # The current archive entry expects an empty directory.
-                # Check if the existing directory is empty. If it's not empty
-                # then it means that user has added this directory by other means.
-                if($pathExists -eq $false)
-                {
-                    New-Item $currentArchiveEntryPath -Type Directory -Confirm:$isConfirm | Out-Null
-
-                    if(Test-Path -LiteralPath $currentArchiveEntryPath -PathType Container)
-                    {
-                        $addEmptyDirectorytoExpandedPathMessage = ($LocalizedData.AddItemtoArchiveFile -f $currentArchiveEntryPath)
-                        Write-Verbose $addEmptyDirectorytoExpandedPathMessage
-
-                        $expandedItems.Value += $currentArchiveEntryPath
-                    }
-                }
-            }
-            else
-            {
-                try
-                {
-                    $currentArchiveEntryFileInfo = New-Object -TypeName System.IO.FileInfo -ArgumentList $currentArchiveEntryPath
-                    $parentDirExists = Test-Path -LiteralPath $currentArchiveEntryFileInfo.DirectoryName -PathType Container
-
-                    # If the Parent directory of the current entry in the archive file does not exist, then create it.
-                    if($parentDirExists -eq $false)
-                    {
-                        # note that if any ancestor of this directory doesn't exist, we don't recursively create each one as New-Item
-                        # takes care of this already, so only one DirectoryInfo is returned instead of one for each parent directory
-                        # that only contains directories
-                        New-Item $currentArchiveEntryFileInfo.DirectoryName -Type Directory -Confirm:$isConfirm | Out-Null
-
-                        if(!(Test-Path -LiteralPath $currentArchiveEntryFileInfo.DirectoryName -PathType Container))
-                        {
-                            # The directory referred by $currentArchiveEntryFileInfo.DirectoryName was not successfully created.
-                            # This could be because the user has specified -Confirm parameter when Expand-Archive was invoked
-                            # and authorization was not provided when confirmation was prompted. In such a scenario,
-                            # we skip the current file in the archive and continue with the remaining archive file contents.
-                            Continue
-                        }
-
-                        $expandedItems.Value += $currentArchiveEntryFileInfo.DirectoryName
-                    }
-
-                    $hasNonTerminatingError = $false
-
-                    # Check if the file in to which the current archive entry contents
-                    # would be expanded already exists.
-                    if($currentArchiveEntryFileInfo.Exists)
-                    {
-                        if($force)
-                        {
-                            Remove-Item -LiteralPath $currentArchiveEntryFileInfo.FullName -Force -ErrorVariable ev -Verbose:$isVerbose -Confirm:$isConfirm
-                            if($ev -ne $null)
-                            {
-                                $hasNonTerminatingError = $true
-                            }
-
-                            if(Test-Path -LiteralPath $currentArchiveEntryFileInfo.FullName -PathType Leaf)
-                            {
-                                # The file referred by $currentArchiveEntryFileInfo.FullName was not successfully removed.
-                                # This could be because the user has specified -Confirm parameter when Expand-Archive was invoked
-                                # and authorization was not provided when confirmation was prompted. In such a scenario,
-                                # we skip the current file in the archive and continue with the remaining archive file contents.
-                                Continue
-                            }
-                        }
-                        else
-                        {
-                            # Write non-terminating error to the pipeline.
-                            $errorMessage = ($LocalizedData.FileExistsError -f $currentArchiveEntryFileInfo.FullName, $archiveFile, $currentArchiveEntryFileInfo.FullName, $currentArchiveEntryFileInfo.FullName)
-                            $errorRecord = CreateErrorRecordHelper "ExpandArchiveFileExists" $errorMessage ([System.Management.Automation.ErrorCategory]::InvalidOperation) $null $currentArchiveEntryFileInfo.FullName
-                            Write-Error -ErrorRecord $errorRecord
-                            $hasNonTerminatingError = $true
-                        }
-                    }
-
-                    if(!$hasNonTerminatingError)
-                    {
-                        # The ExtractToFile() method doesn't handle whitespace correctly, strip whitespace which is consistent with how Explorer handles archives
-                        # There is an edge case where an archive contains files whose only difference is whitespace, but this is uncommon and likely not legitimate
-                        [string[]] $parts = $currentArchiveEntryPath.Split([System.IO.Path]::DirectorySeparatorChar) | ForEach-Object { $_.Trim() }
-                        $currentArchiveEntryPath = [string]::Join([System.IO.Path]::DirectorySeparatorChar, $parts)
-
-                        [System.IO.Compression.ZipFileExtensions]::ExtractToFile($currentArchiveEntry, $currentArchiveEntryPath, $false)
-
-                        # Add the expanded file path to the $expandedItems array,
-                        # to keep track of all the expanded files created while expanding the archive file.
-                        # If user enters CTRL + C then at that point of time, all these expanded files
-                        # would be deleted as part of the clean up process.
-                        $expandedItems.Value += $currentArchiveEntryPath
-
-                        $addFiletoExpandedPathMessage = ($LocalizedData.CreateFileAtExpandedPath -f $currentArchiveEntryPath)
-                        Write-Verbose $addFiletoExpandedPathMessage
-                    }
-                }
-                finally
-                {
-                    If($null -ne $destStream)
-                    {
-                        $destStream.Dispose()
-                    }
-
-                    If($null -ne $srcStream)
-                    {
-                        $srcStream.Dispose()
-                    }
-                }
-            }
-
-            $currentEntryCount += 1
-            # $currentSegmentWeight is Set to 100 giving equal weightage to each file that is getting expanded.
-            # $previousSegmentWeight is set to 0 as there are no prior segments.
-            $previousSegmentWeight = 0
-            $currentSegmentWeight = 100
-            ProgressBarHelper "Expand-Archive" $progressBarStatus $previousSegmentWeight $currentSegmentWeight $zipArchive.Entries.Count  $currentEntryCount
-        }
-    }
-    finally
-    {
-        If($null -ne $zipArchive)
-        {
-            $zipArchive.Dispose()
-        }
-
-        If($null -ne $archiveFileStream)
-        {
-            $archiveFileStream.Dispose()
-        }
-
-        # Complete writing progress.
-        Write-Progress -Activity "Expand-Archive" -Completed
-    }
-}
-
-<############################################################################################
-# ProgressBarHelper: This is a helper function used to display progress message.
-# This function is used by both Compress-Archive & Expand-Archive to display archive file
-# creation/expansion progress.
-############################################################################################>
-function ProgressBarHelper
-{
-    param
-    (
-        [string] $cmdletName,
-        [string] $status,
-        [double] $previousSegmentWeight,
-        [double] $currentSegmentWeight,
-        [int]    $totalNumberofEntries,
-        [int]    $currentEntryCount
-    )
-
-    if($currentEntryCount -gt 0 -and
-       $totalNumberofEntries -gt 0 -and
-       $previousSegmentWeight -ge 0 -and
-       $currentSegmentWeight -gt 0)
-    {
-        $entryDefaultWeight = $currentSegmentWeight/[double]$totalNumberofEntries
-
-        $percentComplete = $previousSegmentWeight + ($entryDefaultWeight * $currentEntryCount)
-        Write-Progress -Activity $cmdletName -Status $status -PercentComplete $percentComplete
-    }
-}
-
-<############################################################################################
-# CSVHelper: This is a helper function used to append comma after each path specified by
-# the SourcePath array. This helper function is used to display all the user supplied paths
-# in the WhatIf message.
-############################################################################################>
-function CSVHelper
-{
-    param
-    (
-        [string[]] $sourcePath
-    )
-
-    # SourcePath has already been validated by the calling function.
-    if($sourcePath.Count -gt 1)
-    {
-        $sourcePathInCsvFormat = "`n"
-        for($currentIndex=0; $currentIndex -lt $sourcePath.Count; $currentIndex++)
-        {
-            if($currentIndex -eq $sourcePath.Count - 1)
-            {
-                $sourcePathInCsvFormat += $sourcePath[$currentIndex]
-            }
-            else
-            {
-                $sourcePathInCsvFormat += $sourcePath[$currentIndex] + "`n"
-            }
-        }
-    }
-    else
-    {
-        $sourcePathInCsvFormat = $sourcePath
-    }
-
-    return $sourcePathInCsvFormat
-}
-
-<############################################################################################
-# ThrowTerminatingErrorHelper: This is a helper function used to throw terminating error.
-############################################################################################>
-function ThrowTerminatingErrorHelper
-{
-    param
-    (
-        [string] $errorId,
-        [string] $errorMessage,
-        [System.Management.Automation.ErrorCategory] $errorCategory,
-        [object] $targetObject,
-        [Exception] $innerException
-    )
-
-    if($innerException -eq $null)
-    {
-        $exception = New-object System.IO.IOException $errorMessage
-    }
-    else
-    {
-        $exception = New-Object System.IO.IOException $errorMessage, $innerException
-    }
-
-    $exception = New-Object System.IO.IOException $errorMessage
-    $errorRecord = New-Object System.Management.Automation.ErrorRecord $exception, $errorId, $errorCategory, $targetObject
-    $PSCmdlet.ThrowTerminatingError($errorRecord)
-}
-
-<############################################################################################
-# CreateErrorRecordHelper: This is a helper function used to create an ErrorRecord
-############################################################################################>
-function CreateErrorRecordHelper
-{
-    param
-    (
-        [string] $errorId,
-        [string] $errorMessage,
-        [System.Management.Automation.ErrorCategory] $errorCategory,
-        [Exception] $exception,
-        [object] $targetObject
-    )
-
-    if($null -eq $exception)
-    {
-        $exception = New-Object System.IO.IOException $errorMessage
-    }
-
-    $errorRecord = New-Object System.Management.Automation.ErrorRecord $exception, $errorId, $errorCategory, $targetObject
-    return $errorRecord
-}
-
-<############################################################################################
-# DirectorySeparatorNormalizeHelper: This is a helper function used to normalize separators
-# when compressing archives, creating cross platform archives. 
-# 
-# The approach taken is leveraging the fact that .net on Windows all the way back to 
-# Framework 1.1 specifies `\` as DirectoryPathSeparatorChar and `/` as
-# AltDirectoryPathSeparatorChar, while other platforms in .net Core use `/` for
-# DirectoryPathSeparatorChar and AltDirectoryPathSeparatorChar. When using a *nix platform,
-# the replacements will be no-ops, while Windows will convert all `\` to `/` for the
-# purposes of the ZipEntry FullName.
-############################################################################################>
-function DirectorySeparatorNormalizeHelper
-{
-    param
-    (
-        [string] $archivePath
-    )
-
-    if($null -eq $archivePath)
-    {
-        return $archivePath
-    }
-
-    return $archivePath.replace([System.IO.Path]::DirectorySeparatorChar, [System.IO.Path]::AltDirectorySeparatorChar)
-}
-
-<############################################################################################
-# ArchivePathCompareHelper: This is a helper function used to compare with normalized 
-# separators.
-############################################################################################>
-function ArchivePathCompareHelper
-{
-    param
-    (
-        [string] $pathArgA,
-        [string] $pathArgB
-    )
-
-    $normalizedPathArgA = DirectorySeparatorNormalizeHelper $pathArgA
-    $normalizedPathArgB = DirectorySeparatorNormalizeHelper $pathArgB
-
-    return $normalizedPathArgA -eq $normalizedPathArgB
-}
+data LocalizedData
+{
+    # culture="en-US"
+    ConvertFrom-StringData @'
+    PathNotFoundError=The path '{0}' either does not exist or is not a valid file system path.
+    ExpandArchiveInValidDestinationPath=The path '{0}' is not a valid file system directory path.
+    InvalidZipFileExtensionError={0} is not a supported archive file format. {1} is the only supported archive file format.
+    ArchiveFileIsReadOnly=The attributes of the archive file {0} is set to 'ReadOnly' hence it cannot be updated. If you intend to update the existing archive file, remove the 'ReadOnly' attribute on the archive file else use -Force parameter to override and create a new archive file.
+    ZipFileExistError=The archive file {0} already exists. Use the -Update parameter to update the existing archive file or use the -Force parameter to overwrite the existing archive file.
+    DuplicatePathFoundError=The input to {0} parameter contains a duplicate path '{1}'. Provide a unique set of paths as input to {2} parameter.
+    ArchiveFileIsEmpty=The archive file {0} is empty.
+    CompressProgressBarText=The archive file '{0}' creation is in progress...
+    ExpandProgressBarText=The archive file '{0}' expansion is in progress...
+    AppendArchiveFileExtensionMessage=The archive file path '{0}' supplied to the DestinationPath parameter does not include .zip extension. Hence .zip is appended to the supplied DestinationPath path and the archive file would be created at '{1}'.
+    AddItemtoArchiveFile=Adding '{0}'.
+    BadArchiveEntry=Can not process invalid archive entry '{0}'.
+    CreateFileAtExpandedPath=Created '{0}'.
+    InvalidArchiveFilePathError=The archive file path '{0}' specified as input to the {1} parameter is resolving to multiple file system paths. Provide a unique path to the {2} parameter where the archive file has to be created.
+    InvalidExpandedDirPathError=The directory path '{0}' specified as input to the DestinationPath parameter is resolving to multiple file system paths. Provide a unique path to the Destination parameter where the archive file contents have to be expanded.
+    FileExistsError=Failed to create file '{0}' while expanding the archive file '{1}' contents as the file '{2}' already exists. Use the -Force parameter if you want to overwrite the existing directory '{3}' contents when expanding the archive file.
+    DeleteArchiveFile=The partially created archive file '{0}' is deleted as it is not usable.
+    InvalidDestinationPath=The destination path '{0}' does not contain a valid archive file name.
+    PreparingToCompressVerboseMessage=Preparing to compress...
+    PreparingToExpandVerboseMessage=Preparing to expand...
+    ItemDoesNotAppearToBeAValidZipArchive=File '{0}' does not appear to be a valid zip archive.
+'@
+}
+
+Import-LocalizedData LocalizedData -filename ArchiveResources -ErrorAction Ignore
+
+$zipFileExtension = ".zip"
+
+<############################################################################################
+# The Compress-Archive cmdlet can be used to zip/compress one or more files/directories.
+############################################################################################>
+function Compress-Archive
+{
+    [CmdletBinding(
+    DefaultParameterSetName="Path",
+    SupportsShouldProcess=$true,
+    HelpUri="https://go.microsoft.com/fwlink/?LinkID=393252")]
+    [OutputType([System.IO.File])]
+    param
+    (
+        [parameter (mandatory=$true, Position=0, ParameterSetName="Path", ValueFromPipeline=$true, ValueFromPipelineByPropertyName=$true)]
+        [parameter (mandatory=$true, Position=0, ParameterSetName="PathWithForce", ValueFromPipeline=$true, ValueFromPipelineByPropertyName=$true)]
+        [parameter (mandatory=$true, Position=0, ParameterSetName="PathWithUpdate", ValueFromPipeline=$true, ValueFromPipelineByPropertyName=$true)]
+        [ValidateNotNullOrEmpty()]
+        [string[]] $Path,
+
+        [parameter (mandatory=$true, ParameterSetName="LiteralPath", ValueFromPipeline=$false, ValueFromPipelineByPropertyName=$true)]
+        [parameter (mandatory=$true, ParameterSetName="LiteralPathWithForce", ValueFromPipeline=$false, ValueFromPipelineByPropertyName=$true)]
+        [parameter (mandatory=$true, ParameterSetName="LiteralPathWithUpdate", ValueFromPipeline=$false, ValueFromPipelineByPropertyName=$true)]
+        [ValidateNotNullOrEmpty()]
+        [Alias("PSPath")]
+        [string[]] $LiteralPath,
+
+        [parameter (mandatory=$true,
+        Position=1,
+        ValueFromPipeline=$false,
+        ValueFromPipelineByPropertyName=$false)]
+        [ValidateNotNullOrEmpty()]
+        [string] $DestinationPath,
+
+        [parameter (
+        mandatory=$false,
+        ValueFromPipeline=$false,
+        ValueFromPipelineByPropertyName=$false)]
+        [ValidateSet("Optimal","NoCompression","Fastest")]
+        [string]
+        $CompressionLevel = "Optimal",
+
+        [parameter(mandatory=$true, ParameterSetName="PathWithUpdate", ValueFromPipeline=$false, ValueFromPipelineByPropertyName=$false)]
+        [parameter(mandatory=$true, ParameterSetName="LiteralPathWithUpdate", ValueFromPipeline=$false, ValueFromPipelineByPropertyName=$false)]
+        [switch]
+        $Update = $false,
+
+        [parameter(mandatory=$true, ParameterSetName="PathWithForce", ValueFromPipeline=$false, ValueFromPipelineByPropertyName=$false)]
+        [parameter(mandatory=$true, ParameterSetName="LiteralPathWithForce", ValueFromPipeline=$false, ValueFromPipelineByPropertyName=$false)]
+        [switch]
+        $Force = $false,
+
+        [switch]
+        $PassThru = $false
+    )
+
+    BEGIN
+    {
+        # Ensure the destination path is in a non-PS-specific format
+        $DestinationPath = $PSCmdlet.GetUnresolvedProviderPathFromPSPath($DestinationPath)
+
+        $inputPaths = @()
+        $destinationParentDir = [system.IO.Path]::GetDirectoryName($DestinationPath)
+        if($null -eq $destinationParentDir)
+        {
+            $errorMessage = ($LocalizedData.InvalidDestinationPath -f $DestinationPath)
+            ThrowTerminatingErrorHelper "InvalidArchiveFilePath" $errorMessage ([System.Management.Automation.ErrorCategory]::InvalidArgument) $DestinationPath
+        }
+
+        if($destinationParentDir -eq [string]::Empty)
+        {
+            $destinationParentDir = '.'
+        }
+
+        $archiveFileName = [system.IO.Path]::GetFileName($DestinationPath)
+        $destinationParentDir = GetResolvedPathHelper $destinationParentDir $false $PSCmdlet
+
+        if($destinationParentDir.Count -gt 1)
+        {
+            $errorMessage = ($LocalizedData.InvalidArchiveFilePathError -f $DestinationPath, "DestinationPath", "DestinationPath")
+            ThrowTerminatingErrorHelper "InvalidArchiveFilePath" $errorMessage ([System.Management.Automation.ErrorCategory]::InvalidArgument) $DestinationPath
+        }
+
+        IsValidFileSystemPath $destinationParentDir | Out-Null
+        $DestinationPath = Join-Path -Path $destinationParentDir -ChildPath $archiveFileName
+
+        # GetExtension API does not validate for the actual existence of the path.
+        $extension = [system.IO.Path]::GetExtension($DestinationPath)
+
+        # If user does not specify an extension, we append the .zip extension automatically.
+        If($extension -eq [string]::Empty)
+        {
+            $DestinationPathWithOutExtension = $DestinationPath
+            $DestinationPath = $DestinationPathWithOutExtension + $zipFileExtension
+            $appendArchiveFileExtensionMessage = ($LocalizedData.AppendArchiveFileExtensionMessage -f $DestinationPathWithOutExtension, $DestinationPath)
+            Write-Verbose $appendArchiveFileExtensionMessage
+        }
+
+        $archiveFileExist = Test-Path -LiteralPath $DestinationPath -PathType Leaf
+
+        if($archiveFileExist -and ($Update -eq $false -and $Force -eq $false))
+        {
+            $errorMessage = ($LocalizedData.ZipFileExistError -f $DestinationPath)
+            ThrowTerminatingErrorHelper "ArchiveFileExists" $errorMessage ([System.Management.Automation.ErrorCategory]::InvalidArgument) $DestinationPath
+        }
+
+        # If archive file already exists and if -Update is specified, then we check to see
+        # if we have write access permission to update the existing archive file.
+        if($archiveFileExist -and $Update -eq $true)
+        {
+            $item = Get-Item -Path $DestinationPath
+            if($item.Attributes.ToString().Contains("ReadOnly"))
+            {
+                $errorMessage = ($LocalizedData.ArchiveFileIsReadOnly -f $DestinationPath)
+                ThrowTerminatingErrorHelper "ArchiveFileIsReadOnly" $errorMessage ([System.Management.Automation.ErrorCategory]::InvalidOperation) $DestinationPath
+            }
+        }
+
+        $isWhatIf = $psboundparameters.ContainsKey("WhatIf")
+        if(!$isWhatIf)
+        {
+            $preparingToCompressVerboseMessage = ($LocalizedData.PreparingToCompressVerboseMessage)
+            Write-Verbose $preparingToCompressVerboseMessage
+
+            $progressBarStatus = ($LocalizedData.CompressProgressBarText -f $DestinationPath)
+            ProgressBarHelper "Compress-Archive" $progressBarStatus 0 100 100 1
+        }
+    }
+    PROCESS
+    {
+        if($PsCmdlet.ParameterSetName -eq "Path" -or
+        $PsCmdlet.ParameterSetName -eq "PathWithForce" -or
+        $PsCmdlet.ParameterSetName -eq "PathWithUpdate")
+        {
+            $inputPaths += $Path
+        }
+
+        if($PsCmdlet.ParameterSetName -eq "LiteralPath" -or
+        $PsCmdlet.ParameterSetName -eq "LiteralPathWithForce" -or
+        $PsCmdlet.ParameterSetName -eq "LiteralPathWithUpdate")
+        {
+            $inputPaths += $LiteralPath
+        }
+    }
+    END
+    {
+        # If archive file already exists and if -Force is specified, we delete the
+        # existing archive file and create a brand new one.
+        if(($PsCmdlet.ParameterSetName -eq "PathWithForce" -or
+        $PsCmdlet.ParameterSetName -eq "LiteralPathWithForce") -and $archiveFileExist)
+        {
+            Remove-Item -Path $DestinationPath -Force -ErrorAction Stop
+        }
+
+        # Validate Source Path depending on parameter set being used.
+        # The specified source path contains one or more files or directories that needs
+        # to be compressed.
+        $isLiteralPathUsed = $false
+        if($PsCmdlet.ParameterSetName -eq "LiteralPath" -or
+        $PsCmdlet.ParameterSetName -eq "LiteralPathWithForce" -or
+        $PsCmdlet.ParameterSetName -eq "LiteralPathWithUpdate")
+        {
+            $isLiteralPathUsed = $true
+        }
+
+        ValidateDuplicateFileSystemPath $PsCmdlet.ParameterSetName $inputPaths
+        $resolvedPaths = GetResolvedPathHelper $inputPaths $isLiteralPathUsed $PSCmdlet
+        IsValidFileSystemPath $resolvedPaths | Out-Null
+
+        $sourcePath = $resolvedPaths;
+
+        # CSVHelper: This is a helper function used to append comma after each path specified by
+        # the $sourcePath array. The comma separated paths are displayed in the -WhatIf message.
+        $sourcePathInCsvFormat = CSVHelper $sourcePath
+        if($pscmdlet.ShouldProcess($sourcePathInCsvFormat))
+        {
+            try
+            {
+                # StopProcessing is not available in Script cmdlets. However the pipeline execution
+                # is terminated when ever 'CTRL + C' is entered by user to terminate the cmdlet execution.
+                # The finally block is executed whenever pipeline is terminated.
+                # $isArchiveFileProcessingComplete variable is used to track if 'CTRL + C' is entered by the
+                # user.
+                $isArchiveFileProcessingComplete = $false
+
+                $numberOfItemsArchived = CompressArchiveHelper $sourcePath $DestinationPath $CompressionLevel $Update
+
+                $isArchiveFileProcessingComplete = $true
+            }
+            finally
+            {
+                # The $isArchiveFileProcessingComplete would be set to $false if user has typed 'CTRL + C' to
+                # terminate the cmdlet execution or if an unhandled exception is thrown.
+                # $numberOfItemsArchived contains the count of number of files or directories add to the archive file.
+                # If the newly created archive file is empty then we delete it as it's not usable.
+                if(($isArchiveFileProcessingComplete -eq $false) -or
+                ($numberOfItemsArchived -eq 0))
+                {
+                    $DeleteArchiveFileMessage = ($LocalizedData.DeleteArchiveFile -f $DestinationPath)
+                    Write-Verbose $DeleteArchiveFileMessage
+
+                    # delete the partial archive file created.
+                    if (Test-Path $DestinationPath) {
+                        Remove-Item -LiteralPath $DestinationPath -Force -Recurse -ErrorAction SilentlyContinue
+                    }
+                }
+                elseif ($PassThru)
+                {
+                    Get-Item -LiteralPath $DestinationPath
+                }
+            }
+        }
+    }
+}
+
+<############################################################################################
+# The Expand-Archive cmdlet can be used to expand/extract an zip file.
+############################################################################################>
+function Expand-Archive
+{
+    [CmdletBinding(
+    DefaultParameterSetName="Path",
+    SupportsShouldProcess=$true,
+    HelpUri="https://go.microsoft.com/fwlink/?LinkID=393253")]
+    [OutputType([System.IO.FileSystemInfo])]
+    param
+    (
+        [parameter (
+        mandatory=$true,
+        Position=0,
+        ParameterSetName="Path",
+        ValueFromPipeline=$true,
+        ValueFromPipelineByPropertyName=$true)]
+        [ValidateNotNullOrEmpty()]
+        [string] $Path,
+
+        [parameter (
+        mandatory=$true,
+        ParameterSetName="LiteralPath",
+        ValueFromPipelineByPropertyName=$true)]
+        [ValidateNotNullOrEmpty()]
+        [Alias("PSPath")]
+        [string] $LiteralPath,
+
+        [parameter (mandatory=$false,
+        Position=1,
+        ValueFromPipeline=$false,
+        ValueFromPipelineByPropertyName=$false)]
+        [ValidateNotNullOrEmpty()]
+        [string] $DestinationPath,
+
+        [parameter (mandatory=$false,
+        ValueFromPipeline=$false,
+        ValueFromPipelineByPropertyName=$false)]
+        [switch] $Force,
+
+        [switch]
+        $PassThru = $false
+    )
+
+    BEGIN
+    {
+       $isVerbose = $psboundparameters.ContainsKey("Verbose")
+       $isConfirm = $psboundparameters.ContainsKey("Confirm")
+
+        $isDestinationPathProvided = $true
+        if($DestinationPath -eq [string]::Empty)
+        {
+            $resolvedDestinationPath = (Get-Location).ProviderPath
+            $isDestinationPathProvided = $false
+        }
+        else
+        {
+            $destinationPathExists = Test-Path -Path $DestinationPath -PathType Container
+            if($destinationPathExists)
+            {
+                $resolvedDestinationPath = GetResolvedPathHelper $DestinationPath $false $PSCmdlet
+                if($resolvedDestinationPath.Count -gt 1)
+                {
+                    $errorMessage = ($LocalizedData.InvalidExpandedDirPathError -f $DestinationPath)
+                    ThrowTerminatingErrorHelper "InvalidDestinationPath" $errorMessage ([System.Management.Automation.ErrorCategory]::InvalidArgument) $DestinationPath
+                }
+
+                # At this point we are sure that the provided path resolves to a valid single path.
+                # Calling Resolve-Path again to get the underlying provider name.
+                $suppliedDestinationPath = Resolve-Path -Path $DestinationPath
+                if($suppliedDestinationPath.Provider.Name-ne "FileSystem")
+                {
+                    $errorMessage = ($LocalizedData.ExpandArchiveInValidDestinationPath -f $DestinationPath)
+                    ThrowTerminatingErrorHelper "InvalidDirectoryPath" $errorMessage ([System.Management.Automation.ErrorCategory]::InvalidArgument) $DestinationPath
+                }
+            }
+            else
+            {
+                $createdItem = New-Item -Path $DestinationPath -ItemType Directory -Confirm:$isConfirm -Verbose:$isVerbose -ErrorAction Stop
+                if($null -ne $createdItem -and $createdItem.PSProvider.Name -ne "FileSystem")
+                {
+                    Remove-Item "$DestinationPath" -Force -Recurse -ErrorAction SilentlyContinue
+                    $errorMessage = ($LocalizedData.ExpandArchiveInValidDestinationPath -f $DestinationPath)
+                    ThrowTerminatingErrorHelper "InvalidDirectoryPath" $errorMessage ([System.Management.Automation.ErrorCategory]::InvalidArgument) $DestinationPath
+                }
+
+                $resolvedDestinationPath = GetResolvedPathHelper $DestinationPath $true $PSCmdlet
+            }
+        }
+
+        $isWhatIf = $psboundparameters.ContainsKey("WhatIf")
+        if(!$isWhatIf)
+        {
+            $preparingToExpandVerboseMessage = ($LocalizedData.PreparingToExpandVerboseMessage)
+            Write-Verbose $preparingToExpandVerboseMessage
+
+            $progressBarStatus = ($LocalizedData.ExpandProgressBarText -f $DestinationPath)
+            ProgressBarHelper "Expand-Archive" $progressBarStatus 0 100 100 1
+        }
+    }
+    PROCESS
+    {
+        switch($PsCmdlet.ParameterSetName)
+        {
+            "Path"
+            {
+                $resolvedSourcePaths = GetResolvedPathHelper $Path $false $PSCmdlet
+
+                if($resolvedSourcePaths.Count -gt 1)
+                {
+                    $errorMessage = ($LocalizedData.InvalidArchiveFilePathError -f $Path, $PsCmdlet.ParameterSetName, $PsCmdlet.ParameterSetName)
+                    ThrowTerminatingErrorHelper "InvalidArchiveFilePath" $errorMessage ([System.Management.Automation.ErrorCategory]::InvalidArgument) $Path
+                }
+            }
+            "LiteralPath"
+            {
+                $resolvedSourcePaths = GetResolvedPathHelper $LiteralPath $true $PSCmdlet
+
+                if($resolvedSourcePaths.Count -gt 1)
+                {
+                    $errorMessage = ($LocalizedData.InvalidArchiveFilePathError -f $LiteralPath, $PsCmdlet.ParameterSetName, $PsCmdlet.ParameterSetName)
+                    ThrowTerminatingErrorHelper "InvalidArchiveFilePath" $errorMessage ([System.Management.Automation.ErrorCategory]::InvalidArgument) $LiteralPath
+                }
+            }
+        }
+
+        ValidateArchivePathHelper $resolvedSourcePaths
+
+        if($pscmdlet.ShouldProcess($resolvedSourcePaths))
+        {
+            $expandedItems = @()
+
+            try
+            {
+                # StopProcessing is not available in Script cmdlets. However the pipeline execution
+                # is terminated when ever 'CTRL + C' is entered by user to terminate the cmdlet execution.
+                # The finally block is executed whenever pipeline is terminated.
+                # $isArchiveFileProcessingComplete variable is used to track if 'CTRL + C' is entered by the
+                # user.
+                $isArchiveFileProcessingComplete = $false
+
+                # The User has not provided a destination path, hence we use '$pwd\ArchiveFileName' as the directory where the
+                # archive file contents would be expanded. If the path '$pwd\ArchiveFileName' already exists then we use the
+                # Windows default mechanism of appending a counter value at the end of the directory name where the contents
+                # would be expanded.
+                if(!$isDestinationPathProvided)
+                {
+                    $archiveFile = New-Object System.IO.FileInfo $resolvedSourcePaths
+                    $resolvedDestinationPath = Join-Path -Path $resolvedDestinationPath -ChildPath $archiveFile.BaseName
+                    $destinationPathExists = Test-Path -LiteralPath $resolvedDestinationPath -PathType Container
+
+                    if(!$destinationPathExists)
+                    {
+                        New-Item -Path $resolvedDestinationPath -ItemType Directory -Confirm:$isConfirm -Verbose:$isVerbose -ErrorAction Stop | Out-Null
+                    }
+                }
+
+                ExpandArchiveHelper $resolvedSourcePaths $resolvedDestinationPath ([ref]$expandedItems) $Force $isVerbose $isConfirm
+
+                $isArchiveFileProcessingComplete = $true
+            }
+            finally
+            {
+                # The $isArchiveFileProcessingComplete would be set to $false if user has typed 'CTRL + C' to
+                # terminate the cmdlet execution or if an unhandled exception is thrown.
+                if($isArchiveFileProcessingComplete -eq $false)
+                {
+                    if($expandedItems.Count -gt 0)
+                    {
+                        # delete the expanded file/directory as the archive
+                        # file was not completely expanded.
+                        $expandedItems | ForEach-Object { Remove-Item "$_" -Force -Recurse }
+                    }
+                }
+                elseif ($PassThru -and $expandedItems.Count -gt 0)
+                {
+                    # Return the expanded items, being careful to remove trailing directory separators from
+                    # any folder paths for consistency
+                    $trailingDirSeparators = '\' + [System.IO.Path]::DirectorySeparatorChar + '+$'
+                    Get-Item -LiteralPath ($expandedItems -replace $trailingDirSeparators)
+                }
+            }
+        }
+    }
+}
+
+<############################################################################################
+# GetResolvedPathHelper: This is a helper function used to resolve the user specified Path.
+# The path can either be absolute or relative path.
+############################################################################################>
+function GetResolvedPathHelper
+{
+    param
+    (
+        [string[]] $path,
+        [boolean] $isLiteralPath,
+        [System.Management.Automation.PSCmdlet]
+        $callerPSCmdlet
+    )
+
+    $resolvedPaths =@()
+
+    # null and empty check are are already done on Path parameter at the cmdlet layer.
+    foreach($currentPath in $path)
+    {
+        try
+        {
+            if($isLiteralPath)
+            {
+                $currentResolvedPaths = Resolve-Path -LiteralPath $currentPath -ErrorAction Stop
+            }
+            else
+            {
+                $currentResolvedPaths = Resolve-Path -Path $currentPath -ErrorAction Stop
+            }
+        }
+        catch
+        {
+            $errorMessage = ($LocalizedData.PathNotFoundError -f $currentPath)
+            $exception = New-Object System.InvalidOperationException $errorMessage, $_.Exception
+            $errorRecord = CreateErrorRecordHelper "ArchiveCmdletPathNotFound" $null ([System.Management.Automation.ErrorCategory]::InvalidArgument) $exception $currentPath
+            $callerPSCmdlet.ThrowTerminatingError($errorRecord)
+        }
+
+        foreach($currentResolvedPath in $currentResolvedPaths)
+        {
+            $resolvedPaths += $currentResolvedPath.ProviderPath
+        }
+    }
+
+    $resolvedPaths
+}
+
+function Add-CompressionAssemblies {
+    Add-Type -AssemblyName System.IO.Compression
+    if ($psedition -eq "Core")
+    {
+        Add-Type -AssemblyName System.IO.Compression.ZipFile
+    }
+    else
+    {
+        Add-Type -AssemblyName System.IO.Compression.FileSystem
+    }
+}
+
+function IsValidFileSystemPath
+{
+    param
+    (
+        [string[]] $path
+    )
+
+    $result = $true;
+
+    # null and empty check are are already done on Path parameter at the cmdlet layer.
+    foreach($currentPath in $path)
+    {
+        if(!([System.IO.File]::Exists($currentPath) -or [System.IO.Directory]::Exists($currentPath)))
+        {
+            $errorMessage = ($LocalizedData.PathNotFoundError -f $currentPath)
+            ThrowTerminatingErrorHelper "PathNotFound" $errorMessage ([System.Management.Automation.ErrorCategory]::InvalidArgument) $currentPath
+        }
+    }
+
+    return $result;
+}
+
+
+function ValidateDuplicateFileSystemPath
+{
+    param
+    (
+        [string] $inputParameter,
+        [string[]] $path
+    )
+
+    $uniqueInputPaths = @()
+
+    # null and empty check are are already done on Path parameter at the cmdlet layer.
+    foreach($currentPath in $path)
+    {
+        $currentInputPath = $currentPath.ToUpper()
+        if($uniqueInputPaths.Contains($currentInputPath))
+        {
+            $errorMessage = ($LocalizedData.DuplicatePathFoundError -f $inputParameter, $currentPath, $inputParameter)
+            ThrowTerminatingErrorHelper "DuplicatePathFound" $errorMessage ([System.Management.Automation.ErrorCategory]::InvalidArgument) $currentPath
+        }
+        else
+        {
+            $uniqueInputPaths += $currentInputPath
+        }
+    }
+}
+
+function CompressionLevelMapper
+{
+    param
+    (
+        [string] $compressionLevel
+    )
+
+    $compressionLevelFormat = [System.IO.Compression.CompressionLevel]::Optimal
+
+    # CompressionLevel format is already validated at the cmdlet layer.
+    switch($compressionLevel.ToString())
+    {
+        "Fastest"
+        {
+            $compressionLevelFormat = [System.IO.Compression.CompressionLevel]::Fastest
+        }
+        "NoCompression"
+        {
+            $compressionLevelFormat = [System.IO.Compression.CompressionLevel]::NoCompression
+        }
+    }
+
+    return $compressionLevelFormat
+}
+
+function CompressArchiveHelper
+{
+    param
+    (
+        [string[]] $sourcePath,
+        [string]   $destinationPath,
+        [string]   $compressionLevel,
+        [bool]     $isUpdateMode
+    )
+
+    $numberOfItemsArchived = 0
+    $sourceFilePaths = @()
+    $sourceDirPaths = @()
+
+    foreach($currentPath in $sourcePath)
+    {
+        $result = Test-Path -LiteralPath $currentPath -Type Leaf
+        if($result -eq $true)
+        {
+            $sourceFilePaths += $currentPath
+        }
+        else
+        {
+            $sourceDirPaths += $currentPath
+        }
+    }
+
+    # The Source Path contains one or more directory (this directory can have files under it) and no files to be compressed.
+    if($sourceFilePaths.Count -eq 0 -and $sourceDirPaths.Count -gt 0)
+    {
+        $currentSegmentWeight = 100/[double]$sourceDirPaths.Count
+        $previousSegmentWeight = 0
+        foreach($currentSourceDirPath in $sourceDirPaths)
+        {
+            $count = CompressSingleDirHelper $currentSourceDirPath $destinationPath $compressionLevel $true $isUpdateMode $previousSegmentWeight $currentSegmentWeight
+            $numberOfItemsArchived += $count
+            $previousSegmentWeight += $currentSegmentWeight
+        }
+    }
+
+    # The Source Path contains only files to be compressed.
+    elseIf($sourceFilePaths.Count -gt 0 -and $sourceDirPaths.Count -eq 0)
+    {
+        # $previousSegmentWeight is equal to 0 as there are no prior segments.
+        # $currentSegmentWeight is set to 100 as all files have equal weightage.
+        $previousSegmentWeight = 0
+        $currentSegmentWeight = 100
+
+        $numberOfItemsArchived = CompressFilesHelper $sourceFilePaths $destinationPath $compressionLevel $isUpdateMode $previousSegmentWeight $currentSegmentWeight
+    }
+    # The Source Path contains one or more files and one or more directories (this directory can have files under it) to be compressed.
+    elseif($sourceFilePaths.Count -gt 0 -and $sourceDirPaths.Count -gt 0)
+    {
+        # each directory is considered as an individual segments & all the individual files are clubed in to a separate segment.
+        $currentSegmentWeight = 100/[double]($sourceDirPaths.Count +1)
+        $previousSegmentWeight = 0
+
+        foreach($currentSourceDirPath in $sourceDirPaths)
+        {
+            $count = CompressSingleDirHelper $currentSourceDirPath $destinationPath $compressionLevel $true $isUpdateMode $previousSegmentWeight $currentSegmentWeight
+            $numberOfItemsArchived += $count
+            $previousSegmentWeight += $currentSegmentWeight
+        }
+
+        $count = CompressFilesHelper $sourceFilePaths $destinationPath $compressionLevel $isUpdateMode $previousSegmentWeight $currentSegmentWeight
+        $numberOfItemsArchived += $count
+    }
+
+    return $numberOfItemsArchived
+}
+
+function CompressFilesHelper
+{
+    param
+    (
+        [string[]] $sourceFilePaths,
+        [string]   $destinationPath,
+        [string]   $compressionLevel,
+        [bool]     $isUpdateMode,
+        [double]   $previousSegmentWeight,
+        [double]   $currentSegmentWeight
+    )
+
+    $numberOfItemsArchived = ZipArchiveHelper $sourceFilePaths $destinationPath $compressionLevel $isUpdateMode $null $previousSegmentWeight $currentSegmentWeight
+
+    return $numberOfItemsArchived
+}
+
+function CompressSingleDirHelper
+{
+    param
+    (
+        [string] $sourceDirPath,
+        [string] $destinationPath,
+        [string] $compressionLevel,
+        [bool]   $useParentDirAsRoot,
+        [bool]   $isUpdateMode,
+        [double] $previousSegmentWeight,
+        [double] $currentSegmentWeight
+    )
+
+    [System.Collections.Generic.List[System.String]]$subDirFiles = @()
+
+    if($useParentDirAsRoot)
+    {
+        $sourceDirInfo = New-Object -TypeName System.IO.DirectoryInfo -ArgumentList $sourceDirPath
+        $sourceDirFullName = $sourceDirInfo.Parent.FullName
+
+        # If the directory is present at the drive level the DirectoryInfo.Parent include directory separator. example: C:\
+        # On the other hand if the directory exists at a deper level then DirectoryInfo.Parent
+        # has just the path (without an ending directory separator). example C:\source
+        if($sourceDirFullName.Length -eq 3)
+        {
+            $modifiedSourceDirFullName = $sourceDirFullName
+        }
+        else
+        {
+            $modifiedSourceDirFullName = $sourceDirFullName + [System.IO.Path]::DirectorySeparatorChar
+        }
+    }
+    else
+    {
+        $sourceDirFullName = $sourceDirPath
+        $modifiedSourceDirFullName = $sourceDirFullName + [System.IO.Path]::DirectorySeparatorChar
+    }
+
+    $dirContents = Get-ChildItem -LiteralPath $sourceDirPath -Recurse -Force
+    foreach($currentContent in $dirContents)
+    {
+        $isContainer = $currentContent -is [System.IO.DirectoryInfo]
+        if(!$isContainer)
+        {
+            $subDirFiles.Add($currentContent.FullName)
+        }
+        else
+        {
+            # The currentContent points to a directory.
+            # We need to check if the directory is an empty directory, if so such a
+            # directory has to be explicitly added to the archive file.
+            # if there are no files in the directory the GetFiles() API returns an empty array.
+            $files = $currentContent.GetFiles()
+            if($files.Count -eq 0)
+            {
+                $subDirFiles.Add($currentContent.FullName + [System.IO.Path]::DirectorySeparatorChar)
+            }
+        }
+    }
+
+    $numberOfItemsArchived = ZipArchiveHelper $subDirFiles.ToArray() $destinationPath $compressionLevel $isUpdateMode $modifiedSourceDirFullName $previousSegmentWeight $currentSegmentWeight
+
+    return $numberOfItemsArchived
+}
+
+function ZipArchiveHelper
+{
+    param
+    (
+        [System.Collections.Generic.List[System.String]] $sourcePaths,
+        [string]   $destinationPath,
+        [string]   $compressionLevel,
+        [bool]     $isUpdateMode,
+        [string]   $modifiedSourceDirFullName,
+        [double]   $previousSegmentWeight,
+        [double]   $currentSegmentWeight
+    )
+
+    $numberOfItemsArchived = 0
+    $fileMode = [System.IO.FileMode]::Create
+    $result = Test-Path -LiteralPath $DestinationPath -Type Leaf
+    if($result -eq $true)
+    {
+        $fileMode = [System.IO.FileMode]::Open
+    }
+
+    Add-CompressionAssemblies
+
+    try
+    {
+        # At this point we are sure that the archive file has write access.
+        $archiveFileStreamArgs = @($destinationPath, $fileMode)
+        $archiveFileStream = New-Object -TypeName System.IO.FileStream -ArgumentList $archiveFileStreamArgs
+        
+        $zipArchiveArgs = @($archiveFileStream, [System.IO.Compression.ZipArchiveMode]::Update, $false)
+        $zipArchive = New-Object -TypeName System.IO.Compression.ZipArchive -ArgumentList $zipArchiveArgs
+        
+        $currentEntryCount = 0
+        $progressBarStatus = ($LocalizedData.CompressProgressBarText -f $destinationPath)
+        $bufferSize = 4kb
+        $buffer = New-Object Byte[] $bufferSize
+
+        foreach($currentFilePath in $sourcePaths)
+        {
+            if($modifiedSourceDirFullName -ne $null -and $modifiedSourceDirFullName.Length -gt 0)
+            {
+                $index = $currentFilePath.IndexOf($modifiedSourceDirFullName, [System.StringComparison]::OrdinalIgnoreCase)
+                $currentFilePathSubString = $currentFilePath.Substring($index, $modifiedSourceDirFullName.Length)
+                $relativeFilePath = $currentFilePath.Replace($currentFilePathSubString, "").Trim()
+            }
+            else
+            {
+                $relativeFilePath = [System.IO.Path]::GetFileName($currentFilePath)
+            }
+            # Update mode is selected.
+            # Check to see if archive file already contains one or more zip files in it.
+            if($isUpdateMode -eq $true -and $zipArchive.Entries.Count -gt 0)
+            {
+                $entryToBeUpdated = $null
+
+                # Check if the file already exists in the archive file.
+                # If so replace it with new file from the input source.
+                # If the file does not exist in the archive file then default to
+                # create mode and create the entry in the archive file.
+
+                foreach($currentArchiveEntry in $zipArchive.Entries)
+                {
+                    if(ArchivePathCompareHelper $currentArchiveEntry.FullName $relativeFilePath)
+                    {
+                        $entryToBeUpdated = $currentArchiveEntry
+                        break
+                    }
+                }
+
+                if($null -ne $entryToBeUpdated)
+                {
+                    $addItemtoArchiveFileMessage = ($LocalizedData.AddItemtoArchiveFile -f $currentFilePath)
+                    $entryToBeUpdated.Delete()
+                }
+            }
+
+            $compression = CompressionLevelMapper $compressionLevel
+
+            # If a directory needs to be added to an archive file,
+            # by convention the .Net API's expect the path of the directory
+            # to end with directory separator to detect the path as an directory.
+            if(!$relativeFilePath.EndsWith([System.IO.Path]::DirectorySeparatorChar, [StringComparison]::OrdinalIgnoreCase))
+            {
+                try
+                {
+                    try
+                    {
+                        $currentFileStream = [System.IO.File]::Open($currentFilePath, [System.IO.FileMode]::Open, [System.IO.FileAccess]::Read)
+                    }
+                    catch
+                    {
+                        # Failed to access the file. Write a non terminating error to the pipeline
+                        # and move on with the remaining files.
+                        $exception = $_.Exception
+                        if($null -ne $_.Exception -and
+                        $null -ne $_.Exception.InnerException)
+                        {
+                            $exception = $_.Exception.InnerException
+                        }
+                        $errorRecord = CreateErrorRecordHelper "CompressArchiveUnauthorizedAccessError" $null ([System.Management.Automation.ErrorCategory]::PermissionDenied) $exception $currentFilePath
+                        Write-Error -ErrorRecord $errorRecord
+                    }
+
+                    if($null -ne $currentFileStream)
+                    {
+                        $srcStream = New-Object System.IO.BinaryReader $currentFileStream
+       
+                        $entryPath = DirectorySeparatorNormalizeHelper $relativeFilePath
+                        $currentArchiveEntry = $zipArchive.CreateEntry($entryPath, $compression)
+
+                        # Updating  the File Creation time so that the same timestamp would be retained after expanding the compressed file.
+                        # At this point we are sure that Get-ChildItem would succeed.
+                        $lastWriteTime = (Get-Item -LiteralPath $currentFilePath -Force).LastWriteTime
+                        if ($lastWriteTime.Year -lt 1980)
+                        {
+                            Write-Warning "'$currentFilePath' has LastWriteTime earlier than 1980. Compress-Archive will store any files with LastWriteTime values earlier than 1980 as 1/1/1980 00:00."
+                            $lastWriteTime = [DateTime]::Parse('1980-01-01T00:00:00')
+                        }
+
+                        $currentArchiveEntry.LastWriteTime = $lastWriteTime
+
+                        $destStream = New-Object System.IO.BinaryWriter $currentArchiveEntry.Open()
+
+                        while($numberOfBytesRead = $srcStream.Read($buffer, 0, $bufferSize))
+                        {
+                            $destStream.Write($buffer, 0, $numberOfBytesRead) # can file attributes be specified here
+                            $destStream.Flush()
+                        }
+
+                        $numberOfItemsArchived += 1
+                        $addItemtoArchiveFileMessage = ($LocalizedData.AddItemtoArchiveFile -f $currentFilePath)
+                    }
+                }
+                finally
+                {
+                    If($null -ne $currentFileStream)
+                    {
+                        $currentFileStream.Dispose()
+                    }
+                    If($null -ne $srcStream)
+                    {
+                        $srcStream.Dispose()
+                    }
+                    If($null -ne $destStream)
+                    {
+                        $destStream.Dispose()
+                    }
+                }
+            }
+            else
+            {
+                $entryPath = DirectorySeparatorNormalizeHelper $relativeFilePath
+                $currentArchiveEntry = $zipArchive.CreateEntry($entryPath, $compression)
+                $numberOfItemsArchived += 1
+                $addItemtoArchiveFileMessage = ($LocalizedData.AddItemtoArchiveFile -f $currentFilePath)
+            }
+
+            if($null -ne $addItemtoArchiveFileMessage)
+            {
+                Write-Verbose $addItemtoArchiveFileMessage
+            }
+
+            $currentEntryCount += 1
+            ProgressBarHelper "Compress-Archive" $progressBarStatus $previousSegmentWeight $currentSegmentWeight $sourcePaths.Count  $currentEntryCount
+        }
+    }
+    finally
+    {
+        If($null -ne $zipArchive)
+        {
+            $zipArchive.Dispose()
+        }
+
+        If($null -ne $archiveFileStream)
+        {
+            $archiveFileStream.Dispose()
+        }
+
+        # Complete writing progress.
+        Write-Progress -Activity "Compress-Archive" -Completed
+    }
+
+    return $numberOfItemsArchived
+}
+
+<############################################################################################
+# ValidateArchivePathHelper: This is a helper function used to validate the archive file
+# path & its file format. The only supported archive file format is .zip
+############################################################################################>
+function ValidateArchivePathHelper
+{
+    param
+    (
+        [string] $archiveFile
+    )
+
+    if(-not [System.IO.File]::Exists($archiveFile))
+    {
+        $errorMessage = ($LocalizedData.PathNotFoundError -f $archiveFile)
+        ThrowTerminatingErrorHelper "PathNotFound" $errorMessage ([System.Management.Automation.ErrorCategory]::InvalidArgument) $archiveFile
+    }
+}
+
+<############################################################################################
+# ExpandArchiveHelper: This is a helper function used to expand the archive file contents
+# to the specified directory.
+############################################################################################>
+function ExpandArchiveHelper
+{
+    param
+    (
+        [string]  $archiveFile,
+        [string]  $expandedDir,
+        [ref]     $expandedItems,
+        [boolean] $force,
+        [boolean] $isVerbose,
+        [boolean] $isConfirm
+    )
+
+    Add-CompressionAssemblies
+
+    try
+    {
+        # The existence of archive file has already been validated by ValidateArchivePathHelper
+        # before calling this helper function.
+        $archiveFileStreamArgs = @($archiveFile, [System.IO.FileMode]::Open, [System.IO.FileAccess]::Read)
+        $archiveFileStream = New-Object -TypeName System.IO.FileStream -ArgumentList $archiveFileStreamArgs
+
+        $zipArchiveArgs = @($archiveFileStream, [System.IO.Compression.ZipArchiveMode]::Read, $false)
+        try
+        {
+            $zipArchive = New-Object -TypeName System.IO.Compression.ZipArchive -ArgumentList $zipArchiveArgs
+        }
+        catch [System.IO.InvalidDataException]
+        {
+            # Failed to open the file for reading as a zip archive. Wrap the exception
+            # and re-throw it indicating it does not appear to be a valid zip file.
+            $exception = $_.Exception
+            if($null -ne $_.Exception -and
+               $null -ne $_.Exception.InnerException)
+            {
+                $exception = $_.Exception.InnerException
+            }
+            # Load the WindowsBase.dll assembly to get access to the System.IO.FileFormatException class
+            [System.Reflection.Assembly]::Load('WindowsBase,Version=4.0.0.0,Culture=neutral,PublicKeyToken=31bf3856ad364e35')
+            $invalidFileFormatException = New-Object -TypeName System.IO.FileFormatException -ArgumentList @(
+                ($LocalizedData.ItemDoesNotAppearToBeAValidZipArchive -f $archiveFile)
+                $exception
+            )
+            throw $invalidFileFormatException
+        }
+
+        if($zipArchive.Entries.Count -eq 0)
+        {
+            $archiveFileIsEmpty = ($LocalizedData.ArchiveFileIsEmpty -f $archiveFile)
+            Write-Verbose $archiveFileIsEmpty
+            return
+        }
+
+        $currentEntryCount = 0
+        $progressBarStatus = ($LocalizedData.ExpandProgressBarText -f $archiveFile)
+
+        # Ensures that the last character on the extraction path is the directory separator char.
+        # Without this, a bad zip file could try to traverse outside of the expected extraction path.
+        # At this point $expandedDir is a fully qualified path without any relative segments.
+        if (-not $expandedDir.EndsWith([System.IO.Path]::DirectorySeparatorChar))
+        {
+	        $expandedDir += [System.IO.Path]::DirectorySeparatorChar
+        }
+
+        # The archive entries can either be empty directories or files.
+        foreach($currentArchiveEntry in $zipArchive.Entries)
+        {
+            # Windows filesystem provider will internally convert from `/` to `\`
+            $currentArchiveEntryPath = Join-Path -Path $expandedDir -ChildPath $currentArchiveEntry.FullName
+
+            # Remove possible relative segments from target
+            # This is similar to [System.IO.Path]::GetFullPath($currentArchiveEntryPath) but uses PS current dir instead of process-wide current dir
+            $currentArchiveEntryPath = $PSCmdlet.SessionState.Path.GetUnresolvedProviderPathFromPSPath($currentArchiveEntryPath)
+            
+            # Check that expanded relative paths and absolute paths from the archive are Not going outside of target directory
+            # Ordinal match is safest, case-sensitive volumes can be mounted within volumes that are case-insensitive.
+            if (-not ($currentArchiveEntryPath.StartsWith($expandedDir, [System.StringComparison]::Ordinal)))
+            {
+                $BadArchiveEntryMessage = ($LocalizedData.BadArchiveEntry -f $currentArchiveEntry.FullName)
+                # notify user of bad archive entry
+                Write-Error $BadArchiveEntryMessage
+                # move on to the next entry in the archive
+                continue
+            }
+
+            $extension = [system.IO.Path]::GetExtension($currentArchiveEntryPath)
+
+            # The current archive entry is an empty directory
+            # The FullName of the Archive Entry representing a directory would end with a trailing directory separator.
+            if($extension -eq [string]::Empty -and
+            $currentArchiveEntryPath.EndsWith([System.IO.Path]::DirectorySeparatorChar, [StringComparison]::OrdinalIgnoreCase))
+            {
+                $pathExists = Test-Path -LiteralPath $currentArchiveEntryPath
+
+                # The current archive entry expects an empty directory.
+                # Check if the existing directory is empty. If it's not empty
+                # then it means that user has added this directory by other means.
+                if($pathExists -eq $false)
+                {
+                    New-Item $currentArchiveEntryPath -Type Directory -Confirm:$isConfirm | Out-Null
+
+                    if(Test-Path -LiteralPath $currentArchiveEntryPath -PathType Container)
+                    {
+                        $addEmptyDirectorytoExpandedPathMessage = ($LocalizedData.AddItemtoArchiveFile -f $currentArchiveEntryPath)
+                        Write-Verbose $addEmptyDirectorytoExpandedPathMessage
+
+                        $expandedItems.Value += $currentArchiveEntryPath
+                    }
+                }
+            }
+            else
+            {
+                try
+                {
+                    $currentArchiveEntryFileInfo = New-Object -TypeName System.IO.FileInfo -ArgumentList $currentArchiveEntryPath
+                    $parentDirExists = Test-Path -LiteralPath $currentArchiveEntryFileInfo.DirectoryName -PathType Container
+
+                    # If the Parent directory of the current entry in the archive file does not exist, then create it.
+                    if($parentDirExists -eq $false)
+                    {
+                        # note that if any ancestor of this directory doesn't exist, we don't recursively create each one as New-Item
+                        # takes care of this already, so only one DirectoryInfo is returned instead of one for each parent directory
+                        # that only contains directories
+                        New-Item $currentArchiveEntryFileInfo.DirectoryName -Type Directory -Confirm:$isConfirm | Out-Null
+
+                        if(!(Test-Path -LiteralPath $currentArchiveEntryFileInfo.DirectoryName -PathType Container))
+                        {
+                            # The directory referred by $currentArchiveEntryFileInfo.DirectoryName was not successfully created.
+                            # This could be because the user has specified -Confirm parameter when Expand-Archive was invoked
+                            # and authorization was not provided when confirmation was prompted. In such a scenario,
+                            # we skip the current file in the archive and continue with the remaining archive file contents.
+                            Continue
+                        }
+
+                        $expandedItems.Value += $currentArchiveEntryFileInfo.DirectoryName
+                    }
+
+                    $hasNonTerminatingError = $false
+
+                    # Check if the file in to which the current archive entry contents
+                    # would be expanded already exists.
+                    if($currentArchiveEntryFileInfo.Exists)
+                    {
+                        if($force)
+                        {
+                            Remove-Item -LiteralPath $currentArchiveEntryFileInfo.FullName -Force -ErrorVariable ev -Verbose:$isVerbose -Confirm:$isConfirm
+                            if($ev -ne $null)
+                            {
+                                $hasNonTerminatingError = $true
+                            }
+
+                            if(Test-Path -LiteralPath $currentArchiveEntryFileInfo.FullName -PathType Leaf)
+                            {
+                                # The file referred by $currentArchiveEntryFileInfo.FullName was not successfully removed.
+                                # This could be because the user has specified -Confirm parameter when Expand-Archive was invoked
+                                # and authorization was not provided when confirmation was prompted. In such a scenario,
+                                # we skip the current file in the archive and continue with the remaining archive file contents.
+                                Continue
+                            }
+                        }
+                        else
+                        {
+                            # Write non-terminating error to the pipeline.
+                            $errorMessage = ($LocalizedData.FileExistsError -f $currentArchiveEntryFileInfo.FullName, $archiveFile, $currentArchiveEntryFileInfo.FullName, $currentArchiveEntryFileInfo.FullName)
+                            $errorRecord = CreateErrorRecordHelper "ExpandArchiveFileExists" $errorMessage ([System.Management.Automation.ErrorCategory]::InvalidOperation) $null $currentArchiveEntryFileInfo.FullName
+                            Write-Error -ErrorRecord $errorRecord
+                            $hasNonTerminatingError = $true
+                        }
+                    }
+
+                    if(!$hasNonTerminatingError)
+                    {
+                        # The ExtractToFile() method doesn't handle whitespace correctly, strip whitespace which is consistent with how Explorer handles archives
+                        # There is an edge case where an archive contains files whose only difference is whitespace, but this is uncommon and likely not legitimate
+                        [string[]] $parts = $currentArchiveEntryPath.Split([System.IO.Path]::DirectorySeparatorChar) | ForEach-Object { $_.Trim() }
+                        $currentArchiveEntryPath = [string]::Join([System.IO.Path]::DirectorySeparatorChar, $parts)
+
+                        [System.IO.Compression.ZipFileExtensions]::ExtractToFile($currentArchiveEntry, $currentArchiveEntryPath, $false)
+
+                        # Add the expanded file path to the $expandedItems array,
+                        # to keep track of all the expanded files created while expanding the archive file.
+                        # If user enters CTRL + C then at that point of time, all these expanded files
+                        # would be deleted as part of the clean up process.
+                        $expandedItems.Value += $currentArchiveEntryPath
+
+                        $addFiletoExpandedPathMessage = ($LocalizedData.CreateFileAtExpandedPath -f $currentArchiveEntryPath)
+                        Write-Verbose $addFiletoExpandedPathMessage
+                    }
+                }
+                finally
+                {
+                    If($null -ne $destStream)
+                    {
+                        $destStream.Dispose()
+                    }
+
+                    If($null -ne $srcStream)
+                    {
+                        $srcStream.Dispose()
+                    }
+                }
+            }
+
+            $currentEntryCount += 1
+            # $currentSegmentWeight is Set to 100 giving equal weightage to each file that is getting expanded.
+            # $previousSegmentWeight is set to 0 as there are no prior segments.
+            $previousSegmentWeight = 0
+            $currentSegmentWeight = 100
+            ProgressBarHelper "Expand-Archive" $progressBarStatus $previousSegmentWeight $currentSegmentWeight $zipArchive.Entries.Count  $currentEntryCount
+        }
+    }
+    finally
+    {
+        If($null -ne $zipArchive)
+        {
+            $zipArchive.Dispose()
+        }
+
+        If($null -ne $archiveFileStream)
+        {
+            $archiveFileStream.Dispose()
+        }
+
+        # Complete writing progress.
+        Write-Progress -Activity "Expand-Archive" -Completed
+    }
+}
+
+<############################################################################################
+# ProgressBarHelper: This is a helper function used to display progress message.
+# This function is used by both Compress-Archive & Expand-Archive to display archive file
+# creation/expansion progress.
+############################################################################################>
+function ProgressBarHelper
+{
+    param
+    (
+        [string] $cmdletName,
+        [string] $status,
+        [double] $previousSegmentWeight,
+        [double] $currentSegmentWeight,
+        [int]    $totalNumberofEntries,
+        [int]    $currentEntryCount
+    )
+
+    if($currentEntryCount -gt 0 -and
+       $totalNumberofEntries -gt 0 -and
+       $previousSegmentWeight -ge 0 -and
+       $currentSegmentWeight -gt 0)
+    {
+        $entryDefaultWeight = $currentSegmentWeight/[double]$totalNumberofEntries
+
+        $percentComplete = $previousSegmentWeight + ($entryDefaultWeight * $currentEntryCount)
+        Write-Progress -Activity $cmdletName -Status $status -PercentComplete $percentComplete
+    }
+}
+
+<############################################################################################
+# CSVHelper: This is a helper function used to append comma after each path specified by
+# the SourcePath array. This helper function is used to display all the user supplied paths
+# in the WhatIf message.
+############################################################################################>
+function CSVHelper
+{
+    param
+    (
+        [string[]] $sourcePath
+    )
+
+    # SourcePath has already been validated by the calling function.
+    if($sourcePath.Count -gt 1)
+    {
+        $sourcePathInCsvFormat = "`n"
+        for($currentIndex=0; $currentIndex -lt $sourcePath.Count; $currentIndex++)
+        {
+            if($currentIndex -eq $sourcePath.Count - 1)
+            {
+                $sourcePathInCsvFormat += $sourcePath[$currentIndex]
+            }
+            else
+            {
+                $sourcePathInCsvFormat += $sourcePath[$currentIndex] + "`n"
+            }
+        }
+    }
+    else
+    {
+        $sourcePathInCsvFormat = $sourcePath
+    }
+
+    return $sourcePathInCsvFormat
+}
+
+<############################################################################################
+# ThrowTerminatingErrorHelper: This is a helper function used to throw terminating error.
+############################################################################################>
+function ThrowTerminatingErrorHelper
+{
+    param
+    (
+        [string] $errorId,
+        [string] $errorMessage,
+        [System.Management.Automation.ErrorCategory] $errorCategory,
+        [object] $targetObject,
+        [Exception] $innerException
+    )
+
+    if($innerException -eq $null)
+    {
+        $exception = New-object System.IO.IOException $errorMessage
+    }
+    else
+    {
+        $exception = New-Object System.IO.IOException $errorMessage, $innerException
+    }
+
+    $exception = New-Object System.IO.IOException $errorMessage
+    $errorRecord = New-Object System.Management.Automation.ErrorRecord $exception, $errorId, $errorCategory, $targetObject
+    $PSCmdlet.ThrowTerminatingError($errorRecord)
+}
+
+<############################################################################################
+# CreateErrorRecordHelper: This is a helper function used to create an ErrorRecord
+############################################################################################>
+function CreateErrorRecordHelper
+{
+    param
+    (
+        [string] $errorId,
+        [string] $errorMessage,
+        [System.Management.Automation.ErrorCategory] $errorCategory,
+        [Exception] $exception,
+        [object] $targetObject
+    )
+
+    if($null -eq $exception)
+    {
+        $exception = New-Object System.IO.IOException $errorMessage
+    }
+
+    $errorRecord = New-Object System.Management.Automation.ErrorRecord $exception, $errorId, $errorCategory, $targetObject
+    return $errorRecord
+}
+
+<############################################################################################
+# DirectorySeparatorNormalizeHelper: This is a helper function used to normalize separators
+# when compressing archives, creating cross platform archives. 
+# 
+# The approach taken is leveraging the fact that .net on Windows all the way back to 
+# Framework 1.1 specifies `\` as DirectoryPathSeparatorChar and `/` as
+# AltDirectoryPathSeparatorChar, while other platforms in .net Core use `/` for
+# DirectoryPathSeparatorChar and AltDirectoryPathSeparatorChar. When using a *nix platform,
+# the replacements will be no-ops, while Windows will convert all `\` to `/` for the
+# purposes of the ZipEntry FullName.
+############################################################################################>
+function DirectorySeparatorNormalizeHelper
+{
+    param
+    (
+        [string] $archivePath
+    )
+
+    if($null -eq $archivePath)
+    {
+        return $archivePath
+    }
+
+    return $archivePath.replace([System.IO.Path]::DirectorySeparatorChar, [System.IO.Path]::AltDirectorySeparatorChar)
+}
+
+<############################################################################################
+# ArchivePathCompareHelper: This is a helper function used to compare with normalized 
+# separators.
+############################################################################################>
+function ArchivePathCompareHelper
+{
+    param
+    (
+        [string] $pathArgA,
+        [string] $pathArgB
+    )
+
+    $normalizedPathArgA = DirectorySeparatorNormalizeHelper $pathArgA
+    $normalizedPathArgB = DirectorySeparatorNormalizeHelper $pathArgB
+
+    return $normalizedPathArgA -eq $normalizedPathArgB
+}